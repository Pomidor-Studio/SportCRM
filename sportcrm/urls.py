"""sportcrm URL Configuration

The `urlpatterns` list routes URLs to views. For more information please see:
    https://docs.djangoproject.com/en/2.1/topics/http/urls/
Examples:
Function views
    1. Add an import:  from my_app import views
    2. Add a URL to urlpatterns:  path('', views.home, name='home')
Class-based views
    1. Add an import:  from other_app.views import Home
    2. Add a URL to urlpatterns:  path('', Home.as_view(), name='home')
Including another URLconf
    1. Import the include() function: from django.urls import include, path
    2. Add a URL to urlpatterns:  path('blog/', include('blog.urls'))
"""
from django.contrib import admin
from django.urls import include
from django.urls import path
from django.conf import settings

app_name = 'sportcrm'
if not settings.BACKGROUND_MODE:
    urlpatterns = [
        path('admin/', admin.site.urls, name='admin'),
        path('', include('crm.urls')),
        path('', include('bot.urls')),
        path('', include('social_django.urls', namespace='social')),
        path(
            'api/v1/',
            include(('crm.urls_api', 'api-v1'), namespace='api-v1')
        ),
        path(
            'api/v1/',
            include(('bot.urls_api', 'bot-api-v1'), namespace='bot-api-v1')
        ),
        path(
            'qr_code/',
            include(('qr_code.urls', 'qr_code'), namespace="qr_code")
        ),
<<<<<<< HEAD
        path('', include('vk_group_app.urls')),
=======
        path('', include('gcp.urls')),
>>>>>>> 550487c1
    ]
else:
    urlpatterns = [
        path('', include('gcp.background_urls')),
        path('', include('bot.background_urls')),
    ]<|MERGE_RESOLUTION|>--- conflicted
+++ resolved
@@ -37,11 +37,8 @@
             'qr_code/',
             include(('qr_code.urls', 'qr_code'), namespace="qr_code")
         ),
-<<<<<<< HEAD
+        path('', include('gcp.urls')),
         path('', include('vk_group_app.urls')),
-=======
-        path('', include('gcp.urls')),
->>>>>>> 550487c1
     ]
 else:
     urlpatterns = [
