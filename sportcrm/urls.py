"""sportcrm URL Configuration

The `urlpatterns` list routes URLs to views. For more information please see:
    https://docs.djangoproject.com/en/2.1/topics/http/urls/
Examples:
Function views
    1. Add an import:  from my_app import views
    2. Add a URL to urlpatterns:  path('', views.home, name='home')
Class-based views
    1. Add an import:  from other_app.views import Home
    2. Add a URL to urlpatterns:  path('', Home.as_view(), name='home')
Including another URLconf
    1. Import the include() function: from django.urls import include, path
    2. Add a URL to urlpatterns:  path('blog/', include('blog.urls'))
"""
from django.contrib import admin
from django.urls import include
from django.urls import path

app_name = 'sportcrm'
urlpatterns = [
    path('admin/', admin.site.urls, name='admin'),
    path('', include('crm.urls')),
<<<<<<< HEAD
    path('', include('bot.urls')),
=======
    path('', include('social_django.urls', namespace='social'))
>>>>>>> b0567b49
]<|MERGE_RESOLUTION|>--- conflicted
+++ resolved
@@ -21,9 +21,6 @@
 urlpatterns = [
     path('admin/', admin.site.urls, name='admin'),
     path('', include('crm.urls')),
-<<<<<<< HEAD
     path('', include('bot.urls')),
-=======
     path('', include('social_django.urls', namespace='social'))
->>>>>>> b0567b49
 ]