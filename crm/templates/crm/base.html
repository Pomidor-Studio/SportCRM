<!DOCTYPE html>
<html class="h-100">

<head>
    <!-- Required meta tags -->
    <meta charset="utf-8">
    <meta name="viewport" content="width=device-width, initial-scale=1, shrink-to-fit=no">
    <!-- Bootstrap CSS -->
    {% load static %}
    {% load bootstrap4 %}
    {% bootstrap_css %}
    {% bootstrap_javascript jquery='full' %}

<<<<<<< HEAD
    <link rel="stylesheet" type="text/css" href="{% static 'css/base.css' %}">
=======
    {% block extrahead %}
    {% endblock %}

    <link rel="stylesheet" type="text/css" href="{% static 'css/sidebar.css' %}">
>>>>>>> 02bfe2eb
    <link rel="stylesheet" href="https://use.fontawesome.com/releases/v5.6.3/css/all.css" integrity="sha384-UHRtZLI+pbxtHCWp1t77Bi1L4ZtiqrqD80Kn4Z8NTSRyMA2Fd33n5dQ8lWUE00s/" crossorigin="anonymous">

    <script src="https://ajax.googleapis.com/ajax/libs/jquery/1.11.3/jquery.min.js"></script>

    {% if title %}
    <title>CRM - {{ title }}</title>
    {% else %}
    <title>CRM</title>
    {% endif %}

    <script type="text/javascript">
        $(document).ready(function() {
            $('#sidebar ul li a').click(function() {
                $('.active').removeClass('active');
                $(this).addClass('active');
                alert($(this).attr('class'));
            });
        });
    </script>
</head>

<body style="height: 100%;">

    <div class="container-fluid" style="height: 100%;">

        <div class="row" style="height: 100%;">
            <!--Sidebar-->
            <div class="col-3 col-sm-2 col-md-2 col-lg-1 col-xl-1" id="sidebar" style="border-right: 1px solid;">
                {% include 'crm/bars/sidebar.html' %}
            </div>

            <div class="col-9 col-sm-10 col-md-10 col-lg-11 col-xl-11">

                <!--Horizontalbar-->
                <div class="row">
                    {% include 'crm/bars/horizontalbar.html' %}
                </div>

                <!--Content-->
                <div class="row">
                    {% block content %}{% endblock %}
                </div>
            </div>
        </div>

    </div>

</body>

</html><|MERGE_RESOLUTION|>--- conflicted
+++ resolved
@@ -11,14 +11,11 @@
     {% bootstrap_css %}
     {% bootstrap_javascript jquery='full' %}
 
-<<<<<<< HEAD
-    <link rel="stylesheet" type="text/css" href="{% static 'css/base.css' %}">
-=======
     {% block extrahead %}
     {% endblock %}
 
     <link rel="stylesheet" type="text/css" href="{% static 'css/sidebar.css' %}">
->>>>>>> 02bfe2eb
+    <link rel="stylesheet" type="text/css" href="{% static 'css/base.css' %}">
     <link rel="stylesheet" href="https://use.fontawesome.com/releases/v5.6.3/css/all.css" integrity="sha384-UHRtZLI+pbxtHCWp1t77Bi1L4ZtiqrqD80Kn4Z8NTSRyMA2Fd33n5dQ8lWUE00s/" crossorigin="anonymous">
 
     <script src="https://ajax.googleapis.com/ajax/libs/jquery/1.11.3/jquery.min.js"></script>
@@ -62,6 +59,7 @@
                     {% block content %}{% endblock %}
                 </div>
             </div>
+
         </div>
 
     </div>
