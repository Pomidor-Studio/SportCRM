--- conflicted
+++ resolved
@@ -11,13 +11,10 @@
     {% bootstrap_css %}
     {% bootstrap_javascript jquery='full' %}
 
-<<<<<<< HEAD
     {% block extrahead %}
     {% endblock %}
 
-=======
     <link rel="stylesheet" type="text/css" href="{% static 'css/sidebar.css' %}">
->>>>>>> aec0b189
     <link rel="stylesheet" href="https://use.fontawesome.com/releases/v5.6.3/css/all.css" integrity="sha384-UHRtZLI+pbxtHCWp1t77Bi1L4ZtiqrqD80Kn4Z8NTSRyMA2Fd33n5dQ8lWUE00s/" crossorigin="anonymous">
 
     <script src="https://ajax.googleapis.com/ajax/libs/jquery/1.11.3/jquery.min.js"></script>
