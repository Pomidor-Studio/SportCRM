--- conflicted
+++ resolved
@@ -53,15 +53,9 @@
                 {% for sub in object.clientsubscriptions_set.all %}
                 <tr>
                     <td>{{ sub.subscription.name }}</td>
-<<<<<<< HEAD
-                    <td>{{ sub.purchase_date|date }}</td>
-                    <td>{{ sub.start_date|date }}</td>
-                    <td>{{ sub.end_date|date }}</td>
-=======
                     <td>{{ sub.purchase_date|date:'d N Y'}}</td>
                     <td>{{ sub.start_date|date:'d N Y' }}</td>
                     <td>{{ sub.end_date|date:'d N Y' }}</td>
->>>>>>> b73d1ac9
                     <td>{{ sub.visits_left }}</td>
                     <td >
                         <a class="btn btn-sm btn-outline-info" href="{% url 'crm:clientsubscription-extend' sub.id %}">Продлить</a>
@@ -76,11 +70,7 @@
             </table>
         </div>
     </div>
-<<<<<<< HEAD
-     <div class="row">
-=======
     <div class="row">
->>>>>>> b73d1ac9
         <div class="col">
             <span class="font-weight-bold ">Посещения: </span>
             <div class="mb-2 mt-2">
@@ -95,11 +85,7 @@
                 </tr>
                 </thead>
                 <tbody>
-<<<<<<< HEAD
-                {% for sub in object.attendance_set.all|dictsortreversed:"event.date"  %}
-=======
                 {% for sub in object.attendance_set.all  %} {# тут стояло |dictsortreversed:"event.date", но почему-то перестало работать :(#}
->>>>>>> b73d1ac9
                 <tr>
                     <td>{{ sub.event.date|date }}</td>
                     <td>{{ sub.event.event_class }}</td>
