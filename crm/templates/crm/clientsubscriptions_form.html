--- conflicted
+++ resolved
@@ -7,12 +7,6 @@
 
 <script language="javascript">
     $(function() {
-<<<<<<< HEAD
-    $("#id_price").val($(this).find("option:selected").attr("price"));
-    $("#id_visits_left").val($(this).find("option:selected").attr("visit_limit"));
-
-=======
->>>>>>> b73d1ac9
     $("#id_subscription").change(function() {
         $("#id_price").val($(this).find("option:selected").attr("price"));
         $("#id_visits_left").val($(this).find("option:selected").attr("visit_limit"));
