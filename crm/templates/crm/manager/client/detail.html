--- conflicted
+++ resolved
@@ -50,13 +50,6 @@
 <div class="container-fluid mt-4 ml-2">
     <legend class="border-bottom mb-2">{{ object.name }}</legend>
     <div class="row mb-2">
-<<<<<<< HEAD
-        <div class="container-fluid">
-            <a class="btn btn-sm btn-outline-info" href="{% url 'crm:manager:client:update' object.id %}">Изменить</a>
-            <a name="cancel" href="{% url 'crm:manager:client:list' %}" class="btn btn-sm btn-outline-info">Назад</a>
-            <a class="btn btn-sm btn-outline-danger"  href="{% url 'crm:manager:client:delete' object.id %}">Удалить</a>
-        </div>
-=======
       <div class="container-fluid">
         {% ifhasperm 'client.edit' user %}
         <a class="btn btn-sm btn-outline-info"
@@ -69,7 +62,6 @@
            href="{% url 'crm:manager:client:delete' object.id %}">Удалить</a>
         {% endifhasperm %}
       </div>
->>>>>>> 5112ae0c
     </div>
     <div class="row">
         <label id="id_vk_user_id" hidden="true">{{ object.vk_user_id }}</label>
