{% extends "crm/base.html" %}

{% load html_helper qr_code %}

{% block nav %}
{% endblock nav %}

{% block extrahead %}
  <script
    src="https://vk.com/js/api/openapi.js?160"
    type="text/javascript"
  >
  </script>
{% endblock extrahead %}

{% block content %}

  <script>
    $(function () {
      getUserPicture($("#id_vk_user_id").text());
    });

    function getUserPicture(id) {
      let access_token = '6cd5df431f32f7b9f67a44baf2e0859265b290fc6e892d26b39fed3b961e72355dbea36fcc2d9a02dc4f4';
      $.ajax({
        url: 'https://api.vk.com/method/users.get',
        data: {
          user_ids: id,
          fields: "photo_200,domain",
          access_token: access_token,
          v: 5.63
        },
        type: 'GET',
        dataType: 'jsonp',
        crossDomain: true,
        async: false,
        success: function (data) {
          $("#profile_pic").attr("src", data.response[0].photo_200);

          $("#id_vk_url")
            .text("vk.com/" + data.response[0].domain)
            .attr("href", "https://vk.com/" + data.response[0].domain);
        }
      });
    }
  </script>


<<<<<<< HEAD
  <div class="container-fluid mt-4 ml-2">
    <legend class="border-bottom mb-2">{{ object.name }}</legend>
    <div class="row mb-2">
      <div class="container-fluid">
=======
<div class="container-fluid mt-4 ml-2">
    <legend class="mb-2">{{ object.name }}</legend>
    <div class="row border-top mb-2">
      <div class="container-fluid mt-1">
>>>>>>> e9e19686
        {% ifhasperm 'client.edit' user %}
          <a
            class="btn btn-sm btn-outline-info"
            href="{% url 'crm:manager:client:update' object.id %}"
          >Изменить</a>
        {% endifhasperm %}
        <a
          name="cancel" href="{% url 'crm:manager:client:list' %}"
          class="btn btn-sm btn-outline-info"
        >Назад</a>
        {% ifhasperm 'client.delete' user %}
          <a
            class="btn btn-sm btn-outline-danger"
            href="{% url 'crm:manager:client:delete' object.id %}"
          >Удалить</a>
        {% endifhasperm %}
      </div>
    </div>
    <div class="row">
<<<<<<< HEAD
      <label id="id_vk_user_id" hidden="true">{{ object.vk_user_id }}</label>
      <div class="col-3 border-right">
        {% if object.address %}
          <div class="font-weight-bold">Адрес:</div>
        {% endif %}
        {% if object.birthday %}
          <div class="font-weight-bold">Дата рождения:</div>
        {% endif %}
        {% if object.phone_number %}
          <div class="font-weight-bold">Номер телефона:</div>
        {% endif %}
        {% if object.email_address %}
          <div class="font-weight-bold">Электронная почта:</div>
        {% endif %}
        {% if object.vk_user_id %}
          <div class="font-weight-bold">Ссылка вк:</div>
        {% endif %}
        {% if object.balance %}
          <div class="font-weight-bold">Баланс:</div>
        {% endif %}
        {% if object.qr_code %}
          <div class="font-weight-bold">QR код:</div>
        {% endif %}
      </div>
      <div class="col">
        <div>{{ object.address }} </div>
        <div>{{ object.birthday|date }} </div>
        <div>{{ object.phone_number }} </div>
        <div>{{ object.email_address }} </div>
        <div><a id="id_vk_url"></a></div>
        {% if object.balance %}
          <div>{{ object.balance }} ₽</div>
        {% endif %}
        {% if object.qr_code %}
          <img
            src="{% qr_url_from_text object.qr_code.hex error_correction="H" size=8 %}"
            alt="object.qr_code"
          >
        {% endif %}
      </div>
      <div class="col-2 border-right">
        <img id="profile_pic" class="rounded"/>
      </div>
    </div>
    <div class="row border-top">
      <div class="col">
        <span class="font-weight-bold ">Абонементы: </span>
        {% ifhasperm 'client_subscription.sale' user %}
          <div class="mb-2 mt-2">
            <a
              class="btn btn-sm btn-outline-info"
              href="{% url 'crm:manager:client:new-subscription' object.id %}"
            >Продать
              абонемент</a>
          </div>
        {% endifhasperm %}
        <table class="table table-sm">
          <thead>
          <tr>
            <th scope="col">Название</th>
            <th scope="col">Дата покупки</th>
            <th scope="col">Дата начала</th>
            <th scope="col">Дата окончания</th>
            <th scope="col">Осталось посещений</th>
            {% ifhasperm 'subscription.extend' user %}
              <th style="width:5%" scope="col"></th>
            {% endifhasperm %}
            {% ifhasperm 'subscription.edit' user %}
              <th style="width:5%" scope="col"></th>
            {% endifhasperm %}
            {% ifhasperm 'subscription.delete' user %}
              <th style="width:5%" scope="col"></th>
            {% endifhasperm %}
          </tr>
          </thead>
          <tbody>
          {% for sub in object.clientsubscriptions_set.all %}
            <tr>
              <td>{% if sub.is_expiring %}
                <i
                  title="Абонемент скоро заканчивается"
                  class="fas fa-exclamation-circle"
                ></i>
              {% endif %}
                {{ sub.subscription.name }}</td>
              <td>{{ sub.purchase_date|date:'d N Y' }}</td>
              <td>{{ sub.start_date|date:'d N Y' }}</td>
              <td>{{ sub.end_date|date:'d N Y' }}</td>
              <td>{{ sub.visits_left }}</td>
              {% ifhasperm 'subscription.extend' user %}
                <td>
                  <a
                    class="btn btn-sm btn-outline-info"
                    href="{% url 'crm:manager:client:subscription:extend' sub.id %}"
                  >Продлить</a>
                </td>
              {% endifhasperm %}
              {% ifhasperm 'subscription.edit' user %}
                <td>
                  <a
                    class="btn btn-sm btn-outline-info"
                    href="{% url 'crm:manager:client:subscription:update' sub.id %}"
                  >Изменить</a>
                </td>
              {% endifhasperm %}
              {% ifhasperm 'subscription.delete' user %}
                <td><a
                  class="btn btn-sm btn-outline-danger"
                  href="{% url 'crm:manager:client:subscription:delete' sub.id %}"
                >Удалить</a></td>
              {% endifhasperm %}
            </tr>
          {% endfor %}
          </tbody>
        </table>
      </div>
    </div>
    <div class="row">
      <div class="col">
        <span class="font-weight-bold ">Посещения: </span>
        <div class="mb-2 mt-2">
          <a
            class="btn btn-sm btn-outline-info"
            href="{% url 'crm:manager:client:new-attendance' object.id %}"
          >Отметить посещение</a>
=======
        <label id="id_vk_user_id" hidden="true">{{ object.vk_user_id }}</label>
        <div class="col-3 border-right">
            {% if object.address %}
                <div class="font-weight-bold">Адрес:</div>
            {% endif %}
            {% if object.birthday %}
                <div class="font-weight-bold">Дата рождения:</div>
            {% endif %}
            {% if object.phone_number %}
                <div class="font-weight-bold">Номер телефона:</div>
            {% endif %}
            {% if object.email_address %}
                <div class="font-weight-bold">Электронная почта:</div>
            {% endif %}
            {% if object.vk_user_id %}
                <div class="font-weight-bold">Ссылка вк:</div>
            {% endif %}
            {% if object.balance %}
                <div class="font-weight-bold">Баланс:</div>
            {% endif %}
            {% if object.qr_code %}
                <div class="font-weight-bold">QR код:</div>
            {% endif %}
        </div>
        <div class="col">
            <div>{{ object.address }} </div>
            <div>{{ object.birthday|date }} </div>
            <div>{{ object.phone_number }} </div>
            <div>{{ object.email_address }} </div>
            <div><a id="id_vk_url"></a></div>
            {% if object.balance %}
              <div>{{ object.balance }} ₽</div>
            {% endif %}
            {% if object.qr_code %}
                <img src="{% qr_url_from_text object.qr_code.hex error_correction="H" size=8 %}" alt="object.qr_code">
            {% endif %}
        </div>
        <div class="col-2 border-right">
            <img id="profile_pic" class="rounded"/>
        </div>
    </div>
    <div class="row border-top border-bottom">
        <div class="col">
            <span class="font-weight-bold "><h5>Абонементы: </h5></span>
            <div class="mb-2 mt-2">
                <a class="btn btn-sm btn-outline-info" href="{% url 'crm:manager:client:new-subscription' object.id %}">Продать
                    абонемент</a>
            </div>
            <table class="table table-sm">
                <thead>
                <tr>
                    <th scope="col">Название</th>
                    <th scope="col">Дата покупки</th>
                    <th scope="col">Дата начала</th>
                    <th scope="col">Дата окончания</th>
                    <th scope="col">Осталось посещений</th>
                    <th style="width:5%" scope="col"></th>
                    <th style="width:5%" scope="col"></th>
                    <th style="width:5%" scope="col"></th>
                </tr>
                </thead>
                <tbody>
                {% for sub in object.clientsubscriptions_set.all %}
                <tr>
                    <td>{% if sub.is_expiring %}
                            <i title="Абонемент скоро заканчивается" class="fas fa-exclamation-circle"></i>
                        {% endif %}
                        {{ sub.subscription.name }}</td>
                    <td>{{ sub.purchase_date|date:'d N Y'}}</td>
                    <td>{{ sub.start_date|date:'d N Y' }}</td>
                    <td>{{ sub.end_date|date:'d N Y' }}</td>
                    <td>{{ sub.visits_left }}</td>
                    <td >
                        <a class="btn btn-sm btn-outline-info" href="{% url 'crm:manager:client:subscription:extend' sub.id %}">Продлить</a>
                    </td>
                    <td >
                        <a class="btn btn-sm btn-outline-info" href="{% url 'crm:manager:client:subscription:update' sub.id %}">Изменить</a>
                    </td>
                    <td><a class="btn btn-sm btn-outline-danger" href="{% url 'crm:manager:client:subscription:delete' sub.id %}">Удалить</a></td>
                </tr>
                {% endfor %}
                </tbody>
            </table>
        </div>
    </div>
    <div class="row border-bottom mt-1">
        <div class="col">
            <span class="font-weight-bold "><h5>Посещения: </h5></span>
            <div class="mb-2 mt-2">
                <a class="btn btn-sm btn-outline-info" href="{% url 'crm:manager:client:new-attendance' object.id %}">Отметить посещение</a>
            </div>
            <table class="table table-sm">
                <thead>
                <tr>
                    <th scope="col">Дата</th>
                    <th scope="col">Тренировка</th>
                    <th scope="col">Абонемент</th>
                    <th style="width:5%" scope="col"></th>
                </tr>
                </thead>
                <tbody>
                {% for sub in object.attendance_set.all  %} {# тут стояло |dictsortreversed:"event.date", но почему-то перестало работать :(#}
                <tr>
                    <td>{{ sub.event.date|date }}</td>
                    <td>{{ sub.event.event_class }}</td>
                    <td>{{ sub.subscription }}</td>
                    <td><a class="btn btn-sm btn-outline-danger" href="{% url 'crm:manager:attendance:delete' sub.id %}">Удалить</a></td>
                </tr>
                {% endfor %}
                </tbody>
            </table>
>>>>>>> e9e19686
        </div>
        <table class="table table-sm">
          <thead>
          <tr>
            <th scope="col">Дата</th>
            <th scope="col">Тренировка</th>
            <th scope="col">Абонемент</th>
            <th style="width:5%" scope="col"></th>
          </tr>
          </thead>
          <tbody>
          {% for sub in object.attendance_set.all %}
            {# тут стояло |dictsortreversed:"event.date", но почему-то перестало работать :(#}
            <tr>
              <td>{{ sub.event.date|date }}</td>
              <td>{{ sub.event.event_class }}</td>
              <td>{{ sub.subscription }}</td>
              <td><a
                class="btn btn-sm btn-outline-danger"
                href="{% url 'crm:manager:attendance:delete' sub.id %}"
              >Удалить</a></td>
            </tr>
          {% endfor %}
          </tbody>
        </table>
      </div>
    </div>
<<<<<<< HEAD
  </div>
=======
    <div class="row border-bottom mt-1">
        <div class="col">
            <span class="font-weight-bold "><h5>История пополнения баланса: </h5></span>
            <div class="mb-2 mt-2">
                <a class="btn btn-sm btn-outline-info" href="{% url 'crm:manager:client:balance:new' object.id %}">Изменить баланс</a>
            </div>
            <table class="table table-sm">
                <thead>
                <tr>
                    <th scope="col">Дата</th>
                    <th scope="col">Платеж</th>
                    <th scope="col">Причина изменения баланса</th>
                    <th scope="col">Абонемент</th>
                </tr>
                </thead>
                <tbody>
                {% for bal in object.clientbalancechangehistory_set.all  %} {# тут стояло |dictsortreversed:"event.date", но почему-то перестало работать :(#}
                <tr>
                    <td>{{ bal.entry_date }}</td>
                    <td>{{ bal.change_value }}</td>
                    <td>{{ bal.reason }}</td>
                    <td>{{ bal.subscription.subscription.name }}</td>
                </tr>
                {% endfor %}
                </tbody>
            </table>
        </div>
    </div>
</div>
>>>>>>> e9e19686

{% endblock content %}<|MERGE_RESOLUTION|>--- conflicted
+++ resolved
@@ -46,17 +46,10 @@
   </script>
 
 
-<<<<<<< HEAD
-  <div class="container-fluid mt-4 ml-2">
-    <legend class="border-bottom mb-2">{{ object.name }}</legend>
-    <div class="row mb-2">
-      <div class="container-fluid">
-=======
 <div class="container-fluid mt-4 ml-2">
     <legend class="mb-2">{{ object.name }}</legend>
     <div class="row border-top mb-2">
       <div class="container-fluid mt-1">
->>>>>>> e9e19686
         {% ifhasperm 'client.edit' user %}
           <a
             class="btn btn-sm btn-outline-info"
@@ -76,54 +69,50 @@
       </div>
     </div>
     <div class="row">
-<<<<<<< HEAD
-      <label id="id_vk_user_id" hidden="true">{{ object.vk_user_id }}</label>
-      <div class="col-3 border-right">
-        {% if object.address %}
-          <div class="font-weight-bold">Адрес:</div>
-        {% endif %}
-        {% if object.birthday %}
-          <div class="font-weight-bold">Дата рождения:</div>
-        {% endif %}
-        {% if object.phone_number %}
-          <div class="font-weight-bold">Номер телефона:</div>
-        {% endif %}
-        {% if object.email_address %}
-          <div class="font-weight-bold">Электронная почта:</div>
-        {% endif %}
-        {% if object.vk_user_id %}
-          <div class="font-weight-bold">Ссылка вк:</div>
-        {% endif %}
-        {% if object.balance %}
-          <div class="font-weight-bold">Баланс:</div>
-        {% endif %}
-        {% if object.qr_code %}
-          <div class="font-weight-bold">QR код:</div>
-        {% endif %}
-      </div>
+        <label id="id_vk_user_id" hidden="true">{{ object.vk_user_id }}</label>
+        <div class="col-3 border-right">
+            {% if object.address %}
+                <div class="font-weight-bold">Адрес:</div>
+            {% endif %}
+            {% if object.birthday %}
+                <div class="font-weight-bold">Дата рождения:</div>
+            {% endif %}
+            {% if object.phone_number %}
+                <div class="font-weight-bold">Номер телефона:</div>
+            {% endif %}
+            {% if object.email_address %}
+                <div class="font-weight-bold">Электронная почта:</div>
+            {% endif %}
+            {% if object.vk_user_id %}
+                <div class="font-weight-bold">Ссылка вк:</div>
+            {% endif %}
+            {% if object.balance %}
+                <div class="font-weight-bold">Баланс:</div>
+            {% endif %}
+            {% if object.qr_code %}
+                <div class="font-weight-bold">QR код:</div>
+            {% endif %}
+        </div>
+        <div class="col">
+            <div>{{ object.address }} </div>
+            <div>{{ object.birthday|date }} </div>
+            <div>{{ object.phone_number }} </div>
+            <div>{{ object.email_address }} </div>
+            <div><a id="id_vk_url"></a></div>
+            {% if object.balance %}
+              <div>{{ object.balance }} ₽</div>
+            {% endif %}
+            {% if object.qr_code %}
+                <img src="{% qr_url_from_text object.qr_code.hex error_correction="H" size=8 %}" alt="object.qr_code">
+            {% endif %}
+        </div>
+        <div class="col-2 border-right">
+            <img id="profile_pic" class="rounded"/>
+        </div>
+    </div>
+    <div class="row border-top border-bottom">
       <div class="col">
-        <div>{{ object.address }} </div>
-        <div>{{ object.birthday|date }} </div>
-        <div>{{ object.phone_number }} </div>
-        <div>{{ object.email_address }} </div>
-        <div><a id="id_vk_url"></a></div>
-        {% if object.balance %}
-          <div>{{ object.balance }} ₽</div>
-        {% endif %}
-        {% if object.qr_code %}
-          <img
-            src="{% qr_url_from_text object.qr_code.hex error_correction="H" size=8 %}"
-            alt="object.qr_code"
-          >
-        {% endif %}
-      </div>
-      <div class="col-2 border-right">
-        <img id="profile_pic" class="rounded"/>
-      </div>
-    </div>
-    <div class="row border-top">
-      <div class="col">
-        <span class="font-weight-bold ">Абонементы: </span>
+        <span class="font-weight-bold "><h5>Абонементы: </h5></span>
         {% ifhasperm 'client_subscription.sale' user %}
           <div class="mb-2 mt-2">
             <a
@@ -194,100 +183,6 @@
         </table>
       </div>
     </div>
-    <div class="row">
-      <div class="col">
-        <span class="font-weight-bold ">Посещения: </span>
-        <div class="mb-2 mt-2">
-          <a
-            class="btn btn-sm btn-outline-info"
-            href="{% url 'crm:manager:client:new-attendance' object.id %}"
-          >Отметить посещение</a>
-=======
-        <label id="id_vk_user_id" hidden="true">{{ object.vk_user_id }}</label>
-        <div class="col-3 border-right">
-            {% if object.address %}
-                <div class="font-weight-bold">Адрес:</div>
-            {% endif %}
-            {% if object.birthday %}
-                <div class="font-weight-bold">Дата рождения:</div>
-            {% endif %}
-            {% if object.phone_number %}
-                <div class="font-weight-bold">Номер телефона:</div>
-            {% endif %}
-            {% if object.email_address %}
-                <div class="font-weight-bold">Электронная почта:</div>
-            {% endif %}
-            {% if object.vk_user_id %}
-                <div class="font-weight-bold">Ссылка вк:</div>
-            {% endif %}
-            {% if object.balance %}
-                <div class="font-weight-bold">Баланс:</div>
-            {% endif %}
-            {% if object.qr_code %}
-                <div class="font-weight-bold">QR код:</div>
-            {% endif %}
-        </div>
-        <div class="col">
-            <div>{{ object.address }} </div>
-            <div>{{ object.birthday|date }} </div>
-            <div>{{ object.phone_number }} </div>
-            <div>{{ object.email_address }} </div>
-            <div><a id="id_vk_url"></a></div>
-            {% if object.balance %}
-              <div>{{ object.balance }} ₽</div>
-            {% endif %}
-            {% if object.qr_code %}
-                <img src="{% qr_url_from_text object.qr_code.hex error_correction="H" size=8 %}" alt="object.qr_code">
-            {% endif %}
-        </div>
-        <div class="col-2 border-right">
-            <img id="profile_pic" class="rounded"/>
-        </div>
-    </div>
-    <div class="row border-top border-bottom">
-        <div class="col">
-            <span class="font-weight-bold "><h5>Абонементы: </h5></span>
-            <div class="mb-2 mt-2">
-                <a class="btn btn-sm btn-outline-info" href="{% url 'crm:manager:client:new-subscription' object.id %}">Продать
-                    абонемент</a>
-            </div>
-            <table class="table table-sm">
-                <thead>
-                <tr>
-                    <th scope="col">Название</th>
-                    <th scope="col">Дата покупки</th>
-                    <th scope="col">Дата начала</th>
-                    <th scope="col">Дата окончания</th>
-                    <th scope="col">Осталось посещений</th>
-                    <th style="width:5%" scope="col"></th>
-                    <th style="width:5%" scope="col"></th>
-                    <th style="width:5%" scope="col"></th>
-                </tr>
-                </thead>
-                <tbody>
-                {% for sub in object.clientsubscriptions_set.all %}
-                <tr>
-                    <td>{% if sub.is_expiring %}
-                            <i title="Абонемент скоро заканчивается" class="fas fa-exclamation-circle"></i>
-                        {% endif %}
-                        {{ sub.subscription.name }}</td>
-                    <td>{{ sub.purchase_date|date:'d N Y'}}</td>
-                    <td>{{ sub.start_date|date:'d N Y' }}</td>
-                    <td>{{ sub.end_date|date:'d N Y' }}</td>
-                    <td>{{ sub.visits_left }}</td>
-                    <td >
-                        <a class="btn btn-sm btn-outline-info" href="{% url 'crm:manager:client:subscription:extend' sub.id %}">Продлить</a>
-                    </td>
-                    <td >
-                        <a class="btn btn-sm btn-outline-info" href="{% url 'crm:manager:client:subscription:update' sub.id %}">Изменить</a>
-                    </td>
-                    <td><a class="btn btn-sm btn-outline-danger" href="{% url 'crm:manager:client:subscription:delete' sub.id %}">Удалить</a></td>
-                </tr>
-                {% endfor %}
-                </tbody>
-            </table>
-        </div>
-    </div>
     <div class="row border-bottom mt-1">
         <div class="col">
             <span class="font-weight-bold "><h5>Посещения: </h5></span>
@@ -314,37 +209,8 @@
                 {% endfor %}
                 </tbody>
             </table>
->>>>>>> e9e19686
-        </div>
-        <table class="table table-sm">
-          <thead>
-          <tr>
-            <th scope="col">Дата</th>
-            <th scope="col">Тренировка</th>
-            <th scope="col">Абонемент</th>
-            <th style="width:5%" scope="col"></th>
-          </tr>
-          </thead>
-          <tbody>
-          {% for sub in object.attendance_set.all %}
-            {# тут стояло |dictsortreversed:"event.date", но почему-то перестало работать :(#}
-            <tr>
-              <td>{{ sub.event.date|date }}</td>
-              <td>{{ sub.event.event_class }}</td>
-              <td>{{ sub.subscription }}</td>
-              <td><a
-                class="btn btn-sm btn-outline-danger"
-                href="{% url 'crm:manager:attendance:delete' sub.id %}"
-              >Удалить</a></td>
-            </tr>
-          {% endfor %}
-          </tbody>
-        </table>
-      </div>
-    </div>
-<<<<<<< HEAD
-  </div>
-=======
+        </div>
+    </div>
     <div class="row border-bottom mt-1">
         <div class="col">
             <span class="font-weight-bold "><h5>История пополнения баланса: </h5></span>
@@ -373,7 +239,6 @@
             </table>
         </div>
     </div>
-</div>
->>>>>>> e9e19686
+  </div>
 
 {% endblock content %}