{% extends "crm/base.html" %}
{% load html_helper qr_code %}
{% load humanize %}
{% block nav %}
{% endblock nav %}
{% block extrahead %}
<script
  src="https://vk.com/js/api/openapi.js?160"
  type="text/javascript"
>
</script>
{% endblock extrahead %}

{% block content %}

<script>
    $(function () {
      getUserPicture($("#id_vk_user_id").text());
    });

    function getUserPicture(id) {
      let access_token = '6cd5df431f32f7b9f67a44baf2e0859265b290fc6e892d26b39fed3b961e72355dbea36fcc2d9a02dc4f4';
      $.ajax({
        url: 'https://api.vk.com/method/users.get',
        data: {
          user_ids: id,
          fields: "photo_100,domain",
          access_token: access_token,
          v: 5.63
        },
        type: 'GET',
        dataType: 'jsonp',
        crossDomain: true,
        async: false,
        success: function (data) {
          $("#profile_pic").attr("src", data.response[0].photo_100);

          $("#id_vk_url")
            .text("vk.com/" + data.response[0].domain)
            .attr("href", "https://vk.com/" + data.response[0].domain);
        }
      });
    }




</script>


<div class="container-fluid mt-4 ml-2">

  <div class="row mb-2">
    <div class="container-fluid mt-1">
      {% ifhasperm 'client.edit' user %}
      <a
        class="btn btn-sm btn-outline-info"
        href="{% url 'crm:manager:client:update' object.id %}"
      >Изменить</a>
      {% endifhasperm %}
      <a
        name="cancel" href="{% url 'crm:manager:client:list' %}"
        class="btn btn-sm btn-outline-info"
      >Назад</a>
      {% ifhasperm 'client.delete' user %}
      <a
        class="btn btn-sm btn-outline-danger"
        href="{% url 'crm:manager:client:delete' object.id %}"
      >Удалить</a>
      {% endifhasperm %}
    </div>
  </div>
  <div class="row">
    <label id="id_vk_user_id" hidden="true">{{ object.vk_user_id }}</label>
    <div class="col col-md-auto">
      <img id="profile_pic" class="rounded-circle"/>
    </div>
    <div class="col-3">
      <legend class="mb-2 font-weight-bold">{{ object.name }}</legend>
        <div>{{object.phone_number}}</div>
        <div>{{object.birthday}}</div>
        <div>{{object.email_address}}</div>
        <div>{{object.balance|floatformat:"2"|intcomma }} ₽</div>
        <div class="mb-2 mt-2">
          <a class="btn btn-sm btn-outline-info" href="{% url 'crm:manager:client:balance:new' object.id %}">Изменить
            баланс</a>
        </div>
      </div>
  </div>
  <div>
    <ul class="nav nav-tabs">
      <li class="nav-item">
        <a class="nav-link active" data-toggle="tab" href="#subscriptions">Абонементы</a>
      </li>
      <li class="nav-item">
        <a class="nav-link" data-toggle="tab" href="#attendances">Посещения</a>
      </li>
      <li class="nav-item">
        <a class="nav-link" data-toggle="tab" href="#qrcode">QR код</a>
      </li>
      <li class="nav-item">
        <a class="nav-link" data-toggle="tab" href="#balancehistory">История баланса</a>
      </li>
    </ul>
    <div class="tab-content">
      <div class="tab-pane active" id="subscriptions">
        {% ifhasperm 'client_subscription.sale' user %}
        <div class="mb-2 mt-2">
          <a
            class="btn btn-sm btn-outline-info"
            href="{% url 'crm:manager:client:new-subscription' object.id %}"
          >Продать
            абонемент</a>
        </div>
        {% endifhasperm %}
        <table class="table table-sm">
          <thead>
          <tr>
            <th scope="col">Наименование</th>
            <th scope="col">Дата приобретения</th>
            <th scope="col">Стоимость</th>
            <th scope="col">Начало действия</th>
            <th scope="col">Окончание</th>
            <th scope="col">Осталось посещений</th>
            {% ifhasperm 'client_subscription.extend' user %}
            <th style="width:5%" scope="col"></th>
            {% endifhasperm %}
            {% ifhasperm 'client_subscription.delete' user %}
            <th style="width:5%" scope="col"></th>
            {% endifhasperm %}
          </tr>
          </thead>
          <tbody>
          {% for sub in object.clientsubscriptions_set.all|dictsortreversed:"end_date" %}
          <tr>
            <td>{% if sub.is_expiring %}
              <i
                title="Абонемент скоро заканчивается"
                class="fas fa-exclamation-circle"
              ></i>
              {% endif %}
              {% ifhasperm 'client_subscription.edit' user %}
              <a href="{% url 'crm:manager:client:subscription:update' sub.id %}">{{ sub.subscription.name }}</a>
              {% else %}
              {{ sub.subscription.name }}
              {% endifhasperm %}
            </td>
            <td>{{ sub.purchase_date|date:'d N Y' }}</td>
            <td>{{ sub.price }}</td>
            <td>{{ sub.start_date|date:'d N Y' }}</td>
            <td>{{ sub.end_date|date:'d N Y' }}</td>
            <td>{{ sub.visits_left }}</td>
            {% ifhasperm 'client_subscription.extend' user %}
            <td>
              <a
                class="btn btn-sm btn-outline-info"
                href="{% url 'crm:manager:client:subscription:extend' sub.id %}"
              >Продлить</a>
            </td>
            {% endifhasperm %}


            {% ifhasperm 'client_subscription.delete' user %}
            <td>
              {% if sub.visits_on_by_time == sub.visits_left %}
              <a
              class="btn btn-sm btn-outline-danger"
              href="{% url 'crm:manager:client:subscription:delete' sub.id %}"
            >Удалить</a>
              {% endif %}
            </td>
            {% endifhasperm %}
          </tr>
          {% endfor %}
          </tbody>
        </table>
      </div>
      <div class="tab-pane" id="attendances">
        <div>
        <table class="table table-sm">
          <thead>
          <tr>
            <th scope="col">Тренировка</th>
            <th scope="col">Абонемент</th>
            <th style="width:5%" scope="col"></th>
          </tr>
          </thead>
          <tbody>
          {% for sub in object.attendance_set.all|dictsortreversed:"event.date" %}
          <tr>
            <td>
              <div class="col">
                <div>
                  <a class="font-weight-bold" href="{% url 'crm:manager:event-class:event:event-by-date' sub.event.event_class.id sub.event.date.year sub.event.date.month sub.event.date.day %}">
                    {{ sub.event.event_class }}
                  </a>
                </div>
                <div>
                  <a href="{% url 'crm:manager:event-class:event:event-by-date' sub.event.event_class.id sub.event.date.year sub.event.date.month sub.event.date.day %}">
                    {{ sub.event.date|date }}
                  </a>
                </div>
              </div>
            </td>
            <td>{{ sub.subscription }}</td>
            <td><a class="btn btn-sm btn-outline-danger"
                   href="{% url 'crm:manager:attendance:delete' sub.id %}">Удалить отметку о посещении</a></td>
          </tr>
          {% endfor %}
          </tbody>
        </table>
          </div>
      </div>
      <div class="tab-pane" id="qrcode">
         <img src="{% qr_url_from_text object.qr_code.hex error_correction=" H" size=8 %}" alt="object.qr_code">
      </div>
      <div class="tab-pane" id="balancehistory">
      <table class="table table-sm">
        <thead>
        <tr>
          <th scope="col">Дата</th>
          <th scope="col">Сумма</th>
          <th scope="col">Причина</th>
        </tr>
        </thead>
        <tbody>
        {% for bal in object.clientbalancechangehistory_set.all|dictsortreversed:"entry_date" %}
        <tr>
          <td>{{ bal.entry_date }}</td>
<<<<<<< HEAD
          <td>{{ bal.change_value|floatformat:"-2"|intcomma }}₽</td>
=======
          <td>{{ bal.change_value }} ₽</td>
>>>>>>> fb51f60b
          <td>
            {{ bal.reason }}
            {{ bal.subscription.subscription.name }}
          </td>
        </tr>
        {% endfor %}
        </tbody>
      </table>
      </div>
    </div>
  </div>
</div>

{% endblock content %}<|MERGE_RESOLUTION|>--- conflicted
+++ resolved
@@ -227,11 +227,7 @@
         {% for bal in object.clientbalancechangehistory_set.all|dictsortreversed:"entry_date" %}
         <tr>
           <td>{{ bal.entry_date }}</td>
-<<<<<<< HEAD
           <td>{{ bal.change_value|floatformat:"-2"|intcomma }}₽</td>
-=======
-          <td>{{ bal.change_value }} ₽</td>
->>>>>>> fb51f60b
           <td>
             {{ bal.reason }}
             {{ bal.subscription.subscription.name }}
