--- conflicted
+++ resolved
@@ -16,16 +16,12 @@
           {% bootstrap_form form %}
         </fieldset>
         <div class="form-group">
-<<<<<<< HEAD
-          <button class="btn btn-primary" type="submit">{% if object.id %}Сохранить{% else %}Добавить{% endif %}</button>
-=======
           {% if object.id %}
             <button class="btn btn-primary" type="submit">Сохранить</button>
           {% else %}
             <button class="btn btn-primary" type="submit">Добавить</button>
             <button type="submit" name="another" class="btn btn-primary">Сохранить и добавить ещё</button>
           {% endif %}
->>>>>>> c2b17c90
           <a name="cancel" href="{% url 'crm:manager:locations:list' %}"
              class="btn btn-outline-info">Назад</a>
         </div>
