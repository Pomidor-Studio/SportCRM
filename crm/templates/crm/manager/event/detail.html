{% extends "crm/base.html" %}

{% load html_helper bootstrap4 %}

{% block content %}

  <script type="text/javascript">
    $(function () {
      $('#show-close-confirm').click(function () {
        $('#close-confirm').fadeIn(250);
      });
      $('#show-open-confirm').click(function () {
        $('#open-confirm').fadeIn(250);
      });
      $('button.cancel-action').click(function () {
        $(this).parents('div.card').first().hide();
      });
    });
  </script>

  {{ event.date }} - {{ event.event_class.name }} -
  {{ event.event_class.location }} - {{ event.event_class.coach }}
  <a
    class="btn btn-sm btn-outline-info"
    href="{% url 'crm:manager:event-class:event:mark-client-without-subscription' event.event_class.id event.date.year event.date.month event.date.day %}"
  >Записать без абонемента</a>
  {% if not event.is_closed %}
    <a
      class="btn btn-sm btn-outline-info"
      href="{% url 'crm:manager:event-class:event:scanner' event.event_class.id event.date.year event.date.month event.date.day %}"
    >Сканнер</a>
  {% endif %}
  <div class="border-top mt-2"></div>
  <div class="row">
    <div class="col">
      <div class="border-top">
        <span class="font-weight-bold ">Отмеченные ученики: </span>
        <div class="border-top">
          {% for attendance in attendance_list_marked %}
            <div class="row border-top ml-0 mr-0">
              <div class="col pl-0">
                {{ attendance.client.name }}
              </div>
              <div class="col">
                {% if attendance.signed_up %}
                  Был записан
                {% else %}
                  Не был записан
                {% endif %}
              </div>
              <div class="col"></div>
              <div class="col">
                {% if not event.is_closed %}
                  {% if attendance.signed_up %}
                    <a
                      class="btn btn-sm btn-outline-info"
                      href="{% url 'crm:manager:event-class:event:unmark-client' event.event_class.id event.date.year event.date.month event.date.day attendance.client.id %}"
                    >
                      Убрать отметку
                    </a>
                  {% else %}
                    <a
                      class="btn btn-sm btn-outline-info"
                      href="{% url 'crm:manager:event-class:event:cancel-att' event.event_class.id event.date.year event.date.month event.date.day attendance.client.id %}"
                    >
                      Убрать отметку
                    </a>
                  {% endif %}
                {% endif %}
              </div>
            </div>
          {% endfor %}
        </div>
      </div>
      <div class="border-top mt-2"></div>
      {% if not event.is_closed %}
        <div class="border-top">
          <span class="font-weight-bold ">Записанные ученики: </span>
          <div class="border-top">
            {% for client, subscriptions in signed_up_clients.items %}
              <div class="row border-top ml-0 mr-0">
                <div class="col pl-0">
                  {{ client.name }}
                </div>
                <div class="col"></div>
                <div class="col"></div>
                <div class="col">
                  {% for subscription in subscriptions %}
                    <a
                      class="btn btn-sm btn-outline-info"
                      href="{% url 'crm:manager:event-class:event:mark-client' event.event_class.id event.date.year event.date.month event.date.day client.id subscription.id %}"
                    >
                      {{ subscription.subscription.name }}
                    </a>
                  {% empty %}
                    <a
                      class="btn btn-sm btn-outline-info sell-and-mark"
                      href="#"
                      data-client-id="{{ client.id }}"
                    >
                      Продать абонемент и отметить
                    </a>
                  {% endfor %}
                  <a
                    class="btn btn-sm btn-outline-info"
                    href="{% url 'crm:manager:event-class:event:cancel-att' event.event_class.id event.date.year event.date.month event.date.day client.id %}"
                  >
                    Отменить запись
                  </a>
                </div>
              </div>
            {% endfor %}
          </div>
        </div>
      {% endif %}
      <div class="border-top mt-2"></div>
      {% if not event.is_closed %}
        <div class="border-top">
          <span class="font-weight-bold ">Не отмеченные ученики: </span>
          <div class="border-top">
            {% for client, subscriptions in unmarked_clients.items %}
              <div class="row border-top ml-0 mr-0">
                <div class="col pl-0">
                  {{ client.name }}
                </div>
                <div class="col"></div>
                <div class="col"></div>
                <div class="col">
                  {% for subscription in subscriptions %}
                    <a
                      class="btn btn-sm btn-outline-info"
                      href="{% url 'crm:manager:event-class:event:mark-client' event.event_class.id event.date.year event.date.month event.date.day client.id subscription.id %}"
                    >
                      {{ subscription.subscription.name }}
                    </a>
                  {% endfor %}
                  <a
                    class="btn btn-sm btn-outline-info"
                    href="{% url 'crm:manager:event-class:event:sign-up-client' event.event_class.id event.date.year event.date.month event.date.day client.id %}"
                  >
                    Записать
                  </a>
                </div>
              </div>
            {% endfor %}
          </div>
        </div>
      {% endif %}
    </div>
  </div>
  {% if event.is_active %}
    <div class="row">
      <div class="alert alert-light" role="alert">
        {% if not event.is_canceled %}
          <a
            href="{% url 'crm:manager:event-class:event:cancel-without-extending' event.event_class.id event.date.year event.date.month event.date.day %}"
            class="btn btn-outline-danger mr-2"
            role="button"
          >
            Отменить тренировку
          </a>
          <a
            href="{% url 'crm:manager:event-class:event:cancel-with-extending' event.event_class.id event.date.year event.date.month event.date.day %}"
            class="btn btn-outline-danger"
            role="button"
          >
            Отменить и продлить абонементы
          </a>
        {% else %}
          <a
            href="{% url 'crm:manager:event-class:event:activate-without-revoke' event.event_class.id event.date.year event.date.month event.date.day %}"
            class="btn btn-outline-success mr-2"
            role="button"
          >
            Вернуть тренировку
          </a>
          {% if event.canceled_with_extending %}
            <a
              href="{% url 'crm:manager:event-class:event:activate-with-revoke' event.event_class.id event.date.year event.date.month event.date.day %}"
              class="btn btn-outline-success"
              role="button"
            >
              Вернуть тренировку и отменить проделния
            </a>
          {% endif %}
        {% endif %}
      </div>
    </div>
  {% endif %}

  {# Кнопка появится только при условии event.date <= date.today() #}
  {% if event.is_overpast %}
    {# Отоброзит кнопку, если тренировку еще не закрыли #}
    {% if not event.is_closed %}
      {% ifhasperm 'event.close' user event %}
        <div class="row">
          <div class="alert alert-light" role="alert">
            <a
              id="show-close-confirm"
              href="#"
              class="btn btn-outline-danger mr-2"
              role="button"
            >
              Закрыть тренировку
            </a>
          </div>
        </div>
      {% endifhasperm %}
      <div
        id="close-confirm" class="card text-white mb-3" style="display: none;"
      >
        <div class="card-header bg-danger">Вы действительно хотите закрыть
          тренировку?
        </div>
        <div class="card-body">
          <a
            href="{% url 'crm:manager:event-class:event:close' event.event_class.id event.date.year event.date.month event.date.day %}"
            class="btn btn-outline-danger mr-2"
            role="button"
          >
            Да
          </a>

          <button
            type="button"
            class="btn btn-outline-secondary mr-2 cancel-action"
            aria-label="Close"
          >
            Нет
          </button>
        </div>
      </div>
    {% else %}
      {% ifhasperm 'event.open' user event %}
        <div class="row">
          <div class="alert alert-light" role="alert">
            <a
              id="show-open-confirm"
              href="#"
              class="btn btn-sm btn-outline-info"
              role="button"
            >
              Открыть тренировку
            </a>
          </div>
        </div>
      {% endifhasperm %}
      <div
        id="open-confirm" class="card text-white mb-3" style="display: none;"
      >
        <div class="card-header bg-info">Вы действительно хотите открыть
          тренировку?
        </div>
        <div class="card-body">
          <a
            href="{% url 'crm:manager:event-class:event:open' event.event_class.id event.date.year event.date.month event.date.day %}"
            class="btn btn-outline-info mr-2"
            role="button"
          >
            Да
          </a>

          <button
            type="button"
            class="btn btn-outline-secondary mr-2 cancel-action"
            aria-label="Close"
          >
            Нет
          </button>
        </div>
      </div>
    {% endif %}
  {% endif %}


  {# Modal form for sale  #}
  <div
    class="modal fade" id="sale-modal" tabindex="-1" role="dialog"
    aria-labelledby="sale-modal-label" aria-hidden="true"
  >
    <form action="{% url 'crm:manager:event-class:event:sell-and-mark' event.event_class.id event.date.year event.date.month event.date.day %}" method="post">
      <div class="modal-dialog" role="document">
        <div class="modal-content">
          <div class="modal-header">
            <h5 class="modal-title" id="sale-modal-label">Продать абонемент и
              отметить</h5>
            <button
              type="button" class="close" data-dismiss="modal"
              aria-label="Отмена"
            >
              <span aria-hidden="true">&times;</span>
            </button>
          </div>
          <div class="modal-body">
            {% csrf_token %}
            {% bootstrap_form sell_subscription_form %}
          </div>
          <div class="modal-footer">
            <button
              type="button" class="btn btn-secondary" data-dismiss="modal"
            >
              Отмена
            </button>
            <button type="submit" class="btn btn-primary">Продать и отметить
            </button>
          </div>
        </div>
      </div>
    </form>
  </div>

{% endblock content %}

{% block extrahead %}
  {{ sell_subscription_form.media.css }}
  <link
    rel="stylesheet"
    href="https://cdnjs.cloudflare.com/ajax/libs/select2-bootstrap-theme/0.1.0-beta.10/select2-bootstrap.min.css"
  >
{% endblock %}

{% block extra %}
  {{ sell_subscription_form.media.js }}
  <script type="text/javascript">
    $(function () {
      $('#{{ sell_subscription_form.subscription.id_for_label }}')
        .select2({theme: 'bootstrap'})
        .on('select2:select', function (e) {
          let $visits = $('#{{ sell_subscription_form.visits_left.id_for_label }}');
          let $price = $('#{{ sell_subscription_form.price.id_for_label }}');
          let $start_date = $('#{{ sell_subscription_form.start_date.id_for_label }}');

          if (e.params.data.id === '') {
            $visits.val('');
            $price.val('');
            $visits.removeAttr('disabled');
          } else {
            let $elem = $(e.params.data.element);
            $visits.val($elem.data('visits'));
            $price.val($elem.data('price'));
<<<<<<< HEAD
            if ($elem.data('onetime')===1) {
              $visits.attr({
                    'disabled': 'disabled'
                });
              $start_date.val('{{ event.date | date:"d.m.Y" }}');
            }
            else {
              $visits.removeAttr('disabled');
              $start_date.val('{% now "d.m.Y" %}');
=======
            if ($elem.data('onetime')==='True') {
              $visits.attr({
                    'disabled': 'disabled'
                });
            }
            else {
              $visits.removeAttr('disabled');
>>>>>>> a7286811
            }
          }
        });

      $('a.sell-and-mark').click(function () {
        let $this = $(this);
        $('#sale-modal').modal('show');
        $('#{{ sell_subscription_form.client.id_for_label }}')
          .val($this.data('client-id'));
      })
    });
  </script>
{% endblock %}<|MERGE_RESOLUTION|>--- conflicted
+++ resolved
@@ -338,7 +338,7 @@
             let $elem = $(e.params.data.element);
             $visits.val($elem.data('visits'));
             $price.val($elem.data('price'));
-<<<<<<< HEAD
+            
             if ($elem.data('onetime')===1) {
               $visits.attr({
                     'disabled': 'disabled'
@@ -348,15 +348,6 @@
             else {
               $visits.removeAttr('disabled');
               $start_date.val('{% now "d.m.Y" %}');
-=======
-            if ($elem.data('onetime')==='True') {
-              $visits.attr({
-                    'disabled': 'disabled'
-                });
-            }
-            else {
-              $visits.removeAttr('disabled');
->>>>>>> a7286811
             }
           }
         });
