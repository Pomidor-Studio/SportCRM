{% extends "crm/base.html" %}

{% load bootstrap4 %}

{% block extrahead %}
  {{ eventclass_form.media }}
  {{ weekdays.media }}

{% endblock extrahead %}

{% block content %}
  <div class="container-fluid mt-4 ml-2">
    <legend class="border-bottom mb-2">Тренировка</legend>
    <div class="container-fluid">
      <form action="" method="POST">

        {% csrf_token %}
        <!-- You're dealing with forms. csrf_token must come -->
        {% bootstrap_form eventclass_form %}

        <div class="row">
          <div class="col-2">

          </div>
          <div class="col">
            Начало
          </div>
          <div class="col">
            Окончание
          </div>
        </div>
        <div class="row border-top">
          <div class="col-2 mt-1 mb-1">
            {% bootstrap_field weekdays.0.checked %}
          </div>
          <div class="col mt-1 mb-1">
            {% bootstrap_field weekdays.0.start_time show_label=False %}
          </div>
          <div class="col mt-1 mb-1">
            {% bootstrap_field weekdays.0.end_time show_label=False %}
          </div>
        </div>
        <div class="row border-top">
          <div class="col-2 mt-1 mb-1">
            {% bootstrap_field weekdays.1.checked %}
          </div>
          <div class="col mt-1 mb-1">
            {% bootstrap_field weekdays.1.start_time show_label=False %}
          </div>
          <div class="col mt-1 mb-1">
            {% bootstrap_field weekdays.1.end_time show_label=False %}
          </div>
        </div>
        <div class="row border-top">
          <div class="col-2 mt-1 mb-1">
            {% bootstrap_field weekdays.2.checked %}
          </div>
          <div class="col mt-1 mb-1">
            {% bootstrap_field weekdays.2.start_time show_label=False %}
          </div>
          <div class="col mt-1 mb-1">
            {% bootstrap_field weekdays.2.end_time show_label=False %}
          </div>
        </div>
        <div class="row border-top">
          <div class="col-2 mt-1 mb-1">
            {% bootstrap_field weekdays.3.checked %}
          </div>
          <div class="col mt-1 mb-1">
            {% bootstrap_field weekdays.3.start_time show_label=False %}
          </div>
          <div class="col mt-1 mb-1">
            {% bootstrap_field weekdays.3.end_time show_label=False %}
          </div>
        </div>
        <div class="row border-top">
          <div class="col-2 mt-1 mb-1">
            {% bootstrap_field weekdays.4.checked %}
          </div>
          <div class="col mt-1 mb-1">
            {% bootstrap_field weekdays.4.start_time show_label=False %}
          </div>
          <div class="col mt-1 mb-1">
            {% bootstrap_field weekdays.4.end_time show_label=False %}
          </div>
        </div>
        <div class="row border-top">
          <div class="col-2 mt-1 mb-1">
            {% bootstrap_field weekdays.5.checked %}
          </div>
          <div class="col mt-1 mb-1">
            {% bootstrap_field weekdays.5.start_time show_label=False %}
          </div>
          <div class="col mt-1 mb-1">
            {% bootstrap_field weekdays.5.end_time show_label=False %}
          </div>
        </div>
        <div class="row border-top">
          <div class="col-2 mt-1 mb-1">
            {% bootstrap_field weekdays.6.checked %}
          </div>
          <div class="col mt-1 mb-1">
            {% bootstrap_field weekdays.6.start_time show_label=False %}
          </div>
          <div class="col mt-1 mb-1">
            {% bootstrap_field weekdays.6.end_time show_label=False %}
          </div>
        </div>

        <div class="row">
<<<<<<< HEAD
          <input type="submit" class="btn btn-primary btn-outline-info" value="Добавить">
=======
          <button class="btn btn-outline-info" href="{% url 'crm:manager:event-class:list' %}" type="submit">
            {% if object.id %}Сохранить{% else %}Добавить{% endif %}
          </button>
          <a name="cancel" href="{% url 'crm:manager:event-class:list' %}" class="btn btn-outline-info">Назад</a>
>>>>>>> 625e1630
        </div>
      </form>
    </div>
  </div>
{% endblock content %}<|MERGE_RESOLUTION|>--- conflicted
+++ resolved
@@ -108,14 +108,10 @@
         </div>
 
         <div class="row">
-<<<<<<< HEAD
-          <input type="submit" class="btn btn-primary btn-outline-info" value="Добавить">
-=======
           <button class="btn btn-outline-info" href="{% url 'crm:manager:event-class:list' %}" type="submit">
             {% if object.id %}Сохранить{% else %}Добавить{% endif %}
           </button>
           <a name="cancel" href="{% url 'crm:manager:event-class:list' %}" class="btn btn-outline-info">Назад</a>
->>>>>>> 625e1630
         </div>
       </form>
     </div>
