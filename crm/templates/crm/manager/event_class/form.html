--- conflicted
+++ resolved
@@ -4,12 +4,12 @@
 
 {% block title %}Тренировка{% endblock %}
 {% block sidbar %}
-<<<<<<< HEAD
-  {% include 'crm/bars/_sidebar_design.html'  with name="Группы" back_link=False current='groups' %}
-=======
+
+  {% comment %}
   {% url 'crm:manager:event-class:list' as back_link %}
   {% include 'crm/bars/_sidebar_design.html'  with name="Расписание" back_link=back_link current='event' %}
->>>>>>> 2cc1335e
+  {% endcomment %}
+
 {% endblock %}
 
 
