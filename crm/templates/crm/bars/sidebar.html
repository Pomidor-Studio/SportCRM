{% load static %}
<nav class="col-md-2 d-none d-md-block sidebar" id="sidebar">
  <div class="sidebar-sticky">
    <ul class="navbar-nav flex-column">
<<<<<<< HEAD
        <li><a href="/" class="navbar-brand"><img src="{% static 'favicon/favicon-32x32.png' %}" width="32" height="32" alt="logo"></a></li>
        <li><a href="{% url 'crm:clients' %}" name="Ученики">Ученики</a></li>
        <li><a href="{% url 'crm:eventclass_list' %}" name="Тренировки">Тренировки</a></li>
        <li><a href="{% url 'crm:subscriptions' %}" name="Абонементы">Абонементы</a></li>
        <li><a href="{% url 'crm:event-list' %}" name="Абонементы">Календарь тренировок</a></li>
=======
      <li class="nav-item">
        <a
          class="nav-link"
          href="{% url 'crm:manager:coach:list' %}"
        >
          Тренеры
        </a>
      </li>
      <li class="nav-item">
        <a
          class="nav-link"
          href="{% url 'crm:manager:client:list' %}"
          name="Ученики"
        >
          Ученики
        </a>
      </li>
      <li class="nav-item">
        <a
          class="nav-link"
          href="{% url 'crm:manager:event-class:list' %}"
          name="Тренировки"
        >
            Тренировки
        </a>
      </li>
      <li class="nav-item">
        <a
          class="nav-link"
          href="{% url 'crm:manager:subscription:list' %}"
          name="Абонементы"
        >
            Абонементы
        </a>
      </li>
      <li class="nav-item">
        <a
          class="nav-link"
          href="{% url 'crm:manager:event:list' %}"
          name="Календарь тренировок"
        >
          Календарь тренировок
        </a>
      </li>
>>>>>>> b0567b49
    </ul>
  </div>
</nav><|MERGE_RESOLUTION|>--- conflicted
+++ resolved
@@ -2,13 +2,6 @@
 <nav class="col-md-2 d-none d-md-block sidebar" id="sidebar">
   <div class="sidebar-sticky">
     <ul class="navbar-nav flex-column">
-<<<<<<< HEAD
-        <li><a href="/" class="navbar-brand"><img src="{% static 'favicon/favicon-32x32.png' %}" width="32" height="32" alt="logo"></a></li>
-        <li><a href="{% url 'crm:clients' %}" name="Ученики">Ученики</a></li>
-        <li><a href="{% url 'crm:eventclass_list' %}" name="Тренировки">Тренировки</a></li>
-        <li><a href="{% url 'crm:subscriptions' %}" name="Абонементы">Абонементы</a></li>
-        <li><a href="{% url 'crm:event-list' %}" name="Абонементы">Календарь тренировок</a></li>
-=======
       <li class="nav-item">
         <a
           class="nav-link"
@@ -53,7 +46,6 @@
           Календарь тренировок
         </a>
       </li>
->>>>>>> b0567b49
     </ul>
   </div>
 </nav>