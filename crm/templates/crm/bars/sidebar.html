--- conflicted
+++ resolved
@@ -3,14 +3,8 @@
     <ul class="navbar-nav flex-column">
         <li><a href="/" class="navbar-brand"><img src="{% static 'favicon/favicon-32x32.png' %}" width="32" height="32" alt="logo"></a></li>
         <li><a href="{% url 'crm:clients' %}" name="Ученики">Ученики</a></li>
-<<<<<<< HEAD
-        <li><a href="{% url 'crm:subscriptions' %}" name="Абонементы">Абонементы</a></li>
-        <li><a href="{% url 'crm:eventclass_list' %}" name="Типы мероприятий">Типы_мероприятий</a></li>
-=======
         <li><a href="{% url 'crm:eventclass_list' %}" name="Тренировки">Тренировки</a></li>
         <li><a href="{% url 'crm:subscriptions' %}" name="Абонементы">Абонементы</a></li>
         <li><a href="{% url 'crm:event-list' %}" name="Абонементы">Календарь тренировок</a></li>
-
->>>>>>> b73d1ac9
     </ul>
 </div>