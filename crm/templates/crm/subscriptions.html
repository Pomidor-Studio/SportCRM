--- conflicted
+++ resolved
@@ -8,12 +8,7 @@
     <div class="ml-4 mt-4 mr-4">
         <legend class="border-bottom mb-2">Абонементы</legend>
         <div style="background-color: #FFFFFF;" class="sticky-top">
-<<<<<<< HEAD
-            <a name="add-new" href="{% url 'crm:subscription-new' %}" class="btn btn-sm btn-info mb-2">Добавить
-                абонемент</a>
-=======
             <a name="add-new" href="{% url 'crm:subscription-new' %}" class="btn btn-sm btn-info mb-2">Добавить абонемент</a>
->>>>>>> b73d1ac9
         </div>
 
         <table class="table table-sm table-bordered">
