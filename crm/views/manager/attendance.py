from django.http import HttpResponseRedirect
from django.urls import reverse
from django.views.generic import DeleteView
from reversion.views import RevisionMixin
from rules.contrib.views import PermissionRequiredMixin

from crm.models import Attendance


class Delete(PermissionRequiredMixin, RevisionMixin, DeleteView):
    model = Attendance
    template_name = 'crm/manager/attendance/confirm_delete.html'
    permission_required = 'attendance.delete'

    def delete(self, request, *args, **kwargs):
        self.object = self.get_object()
        self.object.delete()
        success_url = self.get_success_url()
<<<<<<< HEAD
=======

        self.object.subscription.restore_visit(self.object)
>>>>>>> a31de01b
        return HttpResponseRedirect(success_url)

    def get_success_url(self):
        return reverse('crm:manager:event-class:event:event-by-date', args=[
            self.object.event.event_class_id,
            self.object.event.date.year,
            self.object.event.date.month,
            self.object.event.date.day
        ])<|MERGE_RESOLUTION|>--- conflicted
+++ resolved
@@ -16,11 +16,6 @@
         self.object = self.get_object()
         self.object.delete()
         success_url = self.get_success_url()
-<<<<<<< HEAD
-=======
-
-        self.object.subscription.restore_visit(self.object)
->>>>>>> a31de01b
         return HttpResponseRedirect(success_url)
 
     def get_success_url(self):
