import csv
import io
import re

import openpyxl as openpyxl
from django.contrib import messages
from django.db import transaction
<<<<<<< HEAD
from django.forms import forms
from django.forms.utils import ErrorList
=======
from django.http import HttpResponseRedirect
>>>>>>> ad541055
from django.shortcuts import get_object_or_404
from django.urls import reverse, reverse_lazy
from django.views.generic import (
    CreateView, DeleteView, DetailView, FormView, UpdateView,
)
from django_filters.views import FilterView
from django_multitenant.utils import get_current_tenant
from openpyxl.utils import cell
from rest_framework.generics import RetrieveAPIView
from rest_framework.serializers import DateField, IntegerField
from reversion.views import RevisionMixin
from rules.contrib.views import PermissionRequiredMixin

from crm.enums import BALANCE_REASON
from crm.filters import ClientFilter
from crm.forms import (
    ClientForm, ClientSubscriptionForm, ExtendClientSubscriptionForm,
    UploadExcelForm)
from crm.models import (
    Client, ClientSubscriptions, ExtensionHistory, SubscriptionsType,
    EventClass,
)
from crm.serializers import ClientSubscriptionCheckOverlappingSerializer
<<<<<<< HEAD
from crm.templatetags.html_helper import get_vk_user_ids
from google_tasks.tasks import enqueue
=======
from crm.views.mixin import CreateAndAddMixin

from gcp.tasks import enqueue
>>>>>>> ad541055


class List(PermissionRequiredMixin, FilterView):
    model = Client
    filterset_class = ClientFilter
    template_name = 'crm/manager/client/list.html'
    context_object_name = 'clients'
    paginate_by = 25
    permission_required = 'client'

    def get_context_data(self, *, object_list=None, **kwargs):
        context = super().get_context_data(object_list=object_list, **kwargs)
        context['has_active_event_class'] = EventClass.objects.active().exists()
        context['vk_group_id'] = get_current_tenant().vk_group_id
        return context


class Create(PermissionRequiredMixin, RevisionMixin, CreateAndAddMixin):
    model = Client
    form_class = ClientForm
    template_name = 'crm/manager/client/form.html'
    permission_required = 'client.add'
    add_another_url = 'crm:manager:client:new'
    message_info = 'Ученик успешно создан'


class Update(PermissionRequiredMixin, RevisionMixin, UpdateView):
    model = Client
    form_class = ClientForm
    template_name = 'crm/manager/client/form.html'
    permission_required = 'client.edit'


class Delete(PermissionRequiredMixin, RevisionMixin, DeleteView):
    model = Client
    template_name = 'crm/manager/client/confirm_delete.html'
    success_url = reverse_lazy('crm:manager:client:list')
    permission_required = 'client.delete'


class Detail(PermissionRequiredMixin, DetailView):
    model = Client
    template_name = 'crm/manager/client/detail.html'
    permission_required = 'client'


class ClientMixin:
    def get_client(self) -> Client:
        return get_object_or_404(Client, id=self.kwargs['client_id'])


class AddSubscription(
    PermissionRequiredMixin,
    ClientMixin,
    RevisionMixin,
    CreateView
):
    form_class = ClientSubscriptionForm
    template_name = "crm/manager/client/add-subscriptions.html"
    permission_required = 'client_subscription.sale'

    def get_success_url(self):
        return reverse(
            'crm:manager:client:detail', args=[self.kwargs['client_id']])

    def get_initial(self):
        initial = super().get_initial()
        client = self.get_client()
        initial['client'] = client

        # Add preselected subscription type from previous client subscriptions
        # history.
        last_sub = client.last_sub()
        if last_sub:
            initial['subscription'] = last_sub.subscription
            initial['visits_left'] = last_sub.subscription.visit_limit
            initial['price'] = last_sub.subscription.price

        return initial

    def get_context_data(self, **kwargs):
        context = super().get_context_data(**kwargs)
        context['client'] = self.get_client()
        context['allow_check_overlapping'] = True
        return context

    def form_valid(self, form):
        cash_earned = form.cleaned_data['cash_earned']
        abon_price = form.cleaned_data['price']
        client = self.get_client()

        with transaction.atomic():
            client.add_balance_in_history(
                -abon_price, BALANCE_REASON.BY_SUBSCRIPTION,
                skip_notification=True
            )
            if cash_earned:
                client.add_balance_in_history(
                    abon_price, BALANCE_REASON.UPDATE_BALANCE,
                    skip_notification=True
                )
            client.save()
            response = super().form_valid(form)
            enqueue('notify_client_buy_subscription', self.object.id)

        return response


class SubscriptionUpdate(
    PermissionRequiredMixin,
    RevisionMixin,
    UpdateView
):
    model = ClientSubscriptions
    form_class = ClientSubscriptionForm
    template_name = 'crm/manager/client/add-subscriptions.html'
    permission_required = 'client_subscription.edit'

    def activated_subscription(self):
        return self.object.attendance_set.exists()

    def get_form_kwargs(self):
        kwargs = super().get_form_kwargs()
        kwargs['disable_subscription_type'] = True
        kwargs['activated_subscription'] = self.activated_subscription()
        return kwargs

    def get_context_data(self, **kwargs):
        context = super().get_context_data(**kwargs)
        context['history'] = ExtensionHistory.objects.filter(
            client_subscription=self.object.id)
        context['client'] = self.object.client
        context['activated_subscription'] = self.activated_subscription()
        context['allow_check_overlapping'] = False
        return context

    def get(self, request, *args, **kwargs):
        response = super().get(request, *args, **kwargs)
        if self.activated_subscription():
            messages.warning(
                self.request,
                'По этому абонементу были посещения, по этому, его уже нельзя '
                'редактировать.'
            )
        return response


class AddSubscriptionWithExtending(AddSubscription):
    object: ClientSubscriptions = ...

    def form_valid(self, form):
        with transaction.atomic():
            ret_val = super().form_valid(form)

            to_cancel_events = self.object.canceled_events()[:len(
                self.object.remained_events()
            )]
            for event in to_cancel_events:
                self.object.extend_by_cancellation(event)
        return ret_val


class CheckOverlapping(RetrieveAPIView):
    serializer_class = ClientSubscriptionCheckOverlappingSerializer

    def get_object(self):
        subscription = SubscriptionsType.objects.get(
            id=self.request.query_params.get('st'))
        start_date = DateField(input_formats=['%d.%m.%Y']).to_internal_value(
            self.request.query_params.get('start'))
        visits_left = IntegerField().to_internal_value(
            self.request.query_params.get('vl'))

        return ClientSubscriptions(
            subscription=subscription,
            start_date=start_date,
            end_date=subscription.end_date(start_date),
            visits_left=visits_left
        )


class SubscriptionExtend(PermissionRequiredMixin, RevisionMixin, FormView):
    form_class = ExtendClientSubscriptionForm
    template_name = 'crm/manager/client/subscription_extend.html'
    permission_required = 'client_subscription.extend'

    object: ClientSubscriptions = ...

    def get_object(self):
        self.object = get_object_or_404(
            ClientSubscriptions, id=self.kwargs['pk'])

    def get_form_kwargs(self):
        kwargs = super().get_form_kwargs()
        kwargs['subscription'] = self.object
        return kwargs

    def get(self, request, *args, **kwargs):
        self.get_object()
        return super().get(request, *args, **kwargs)

    def post(self, request, *args, **kwargs):
        self.get_object()
        return super().post(request, *args, **kwargs)

    def form_valid(self, form):
        self.object.extend_duration(
            form.cleaned_data['visit_limit'],
            form.cleaned_data['reason']
        )
        return super().form_valid(form)

    def get_success_url(self):
        return reverse(
            'crm:manager:client:detail', kwargs={'pk': self.object.client_id})


class SubscriptionDelete(PermissionRequiredMixin, RevisionMixin, DeleteView):
    model = ClientSubscriptions
    template_name = 'crm/manager/client/subscription_confirm_delete.html'
    permission_required = 'client_subscription.delete'

    def get_success_url(self):
        return reverse(
            'crm:manager:client:detail', args=[self.object.client.id])


class UploadExcel(PermissionRequiredMixin, RevisionMixin, FormView):
    form_class = UploadExcelForm
    template_name = 'crm/manager/client/upload_excel.html'
    permission_required = 'client.add'
    success_url = reverse_lazy('crm:manager:client:list')

    def form_valid(self, form):
        file = form.cleaned_data['file']
        ignore_first_row = form.cleaned_data['ignore_first_row']
        name_col = form.cleaned_data['name_col']
        phone_col = form.cleaned_data['phone_col']
        birthday_col = form.cleaned_data['birthday_col']
        vk_col = form.cleaned_data['vk_col']
        balance_col = form.cleaned_data['balance_col']

        try:
            wb = openpyxl.load_workbook(file)
            ws = wb.worksheets[0]
        except Exception:
            form._errors[forms.NON_FIELD_ERRORS] = ErrorList([
                u'Неподдерживаемый формат файла!'
            ])
            return self.form_invalid(form)

        iter_rows = iter(ws.rows)
        if ignore_first_row:
            next(iter_rows)

        skipped = 0
        added = 0
        clients_to_add = []
        vk_domains = []

        for row in iter_rows:
            name = row[cell.column_index_from_string(name_col) - 1].value
            phone_raw = row[cell.column_index_from_string(phone_col) - 1].value
            phone = re.sub("\D", "", str(phone_raw))
            birthday = row[cell.column_index_from_string(birthday_col) - 1].value
            try:
                balance = row[cell.column_index_from_string(balance_col) - 1].value
            except IndexError:
                balance = None
            m = re.search("vk.com\/(?P<id>([A-Za-z0-9_])+)", row[cell.column_index_from_string(vk_col) - 1].value)
            vk_domain = m.group('id')

            exists = Client.objects.filter(
                name=name,
                phone_number=phone,
                birthday=birthday
            ).exists()

            if not exists:
                client = Client(name = name, phone_number = phone, birthday = birthday)
                if balance:
                    client.balance = balance
                clients_to_add.append(client)
                vk_domains.append(vk_domain)
                added += 1
            else:
                skipped+=1

            if len(clients_to_add) >= 1000:
                vk_user_ids = get_vk_user_ids(vk_domains)
                for vk_user_id in vk_user_ids:
                    clients_to_add[vk_user_ids.index(vk_user_id)].vk_user_id = vk_user_id
                Client.objects.bulk_create(clients_to_add)
                clients_to_add = []
                vk_domains = []

        vk_user_ids = get_vk_user_ids(vk_domains)
        for vk_user_id in vk_user_ids:
            clients_to_add[vk_user_ids.index(vk_user_id)].vk_user_id = vk_user_id
        Client.objects.bulk_create(clients_to_add)

        messages.info(self.request, 'Создано записей: {}. Пропущено записей: {}'.format(added, skipped) )

        return super(UploadExcel, self).form_valid(form)<|MERGE_RESOLUTION|>--- conflicted
+++ resolved
@@ -5,12 +5,9 @@
 import openpyxl as openpyxl
 from django.contrib import messages
 from django.db import transaction
-<<<<<<< HEAD
 from django.forms import forms
 from django.forms.utils import ErrorList
-=======
 from django.http import HttpResponseRedirect
->>>>>>> ad541055
 from django.shortcuts import get_object_or_404
 from django.urls import reverse, reverse_lazy
 from django.views.generic import (
@@ -34,14 +31,9 @@
     EventClass,
 )
 from crm.serializers import ClientSubscriptionCheckOverlappingSerializer
-<<<<<<< HEAD
 from crm.templatetags.html_helper import get_vk_user_ids
-from google_tasks.tasks import enqueue
-=======
 from crm.views.mixin import CreateAndAddMixin
-
 from gcp.tasks import enqueue
->>>>>>> ad541055
 
 
 class List(PermissionRequiredMixin, FilterView):
