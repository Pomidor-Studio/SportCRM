--- conflicted
+++ resolved
@@ -81,14 +81,6 @@
 
     def form_valid(self, form):
         cash_earned = form.cleaned_data['cash_earned']
-<<<<<<< HEAD
-        if not cash_earned:
-            abon_price = form.cleaned_data['price']
-            client = Client.objects.get(id=self.kwargs['client_id'])
-            client.balance -= abon_price
-            client.save()
-        form.instance.client_id = self.kwargs['client_id']
-=======
         abon_price = form.cleaned_data['price']
         client = Client.objects.get(id=self.kwargs['client_id'])
         default_reason = 'Покупка абонемента'
@@ -99,7 +91,6 @@
                 client.add_balance_in_history(abon_price, default_reason)
             form.instance.client_id = self.kwargs['client_id']
             client.save()
->>>>>>> 956c1ac3
         return super().form_valid(form)
 
 
