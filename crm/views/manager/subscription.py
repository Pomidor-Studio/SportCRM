<<<<<<< HEAD
=======
from django.contrib.auth.mixins import LoginRequiredMixin, PermissionRequiredMixin
>>>>>>> e9e19686
from django.urls import reverse_lazy
from django.views.generic import CreateView, DeleteView, UpdateView
from django_filters.views import FilterView
from reversion.views import RevisionMixin
<<<<<<< HEAD
from rules.contrib.views import PermissionRequiredMixin
=======
from rules.contrib.views import permission_required
>>>>>>> e9e19686

from crm.filters import SubscriptionsTypeFilterSet
from crm.forms import SubscriptionsTypeForm
from crm.models import SubscriptionsType
from crm.views.mixin import UnDeleteView


class List(PermissionRequiredMixin, FilterView):
    model = SubscriptionsType
    template_name = 'crm/manager/subscription/list.html'
    context_object_name = 'subscriptions'
    ordering = ['id']
    filterset_class = SubscriptionsTypeFilterSet
    permission_required = 'subscription'


class Create(PermissionRequiredMixin, RevisionMixin, CreateView):
    model = SubscriptionsType
    form_class = SubscriptionsTypeForm
    template_name = 'crm/manager/subscription/form.html'
    permission_required = 'subscription.add'


class Update(PermissionRequiredMixin, RevisionMixin, UpdateView):
<<<<<<< HEAD
=======
    permission_required = 'subscription.edit'
>>>>>>> e9e19686
    model = SubscriptionsType
    form_class = SubscriptionsTypeForm
    template_name = 'crm/manager/subscription/form.html'
    permission_required = 'subscription.edit'


class Delete(PermissionRequiredMixin, RevisionMixin, DeleteView):
    model = SubscriptionsType
    success_url = reverse_lazy('crm:manager:subscription:list')
    template_name = 'crm/manager/subscription/confirm_delete.html'
    permission_required = 'subscription.delete'


class UnDelete(PermissionRequiredMixin, RevisionMixin, UnDeleteView):
    model = SubscriptionsType
    success_url = reverse_lazy('crm:manager:subscription:list')
    template_name = 'crm/manager/subscription/confirm_undelete.html'
    permission_required = 'subscription.undelete'<|MERGE_RESOLUTION|>--- conflicted
+++ resolved
@@ -1,16 +1,8 @@
-<<<<<<< HEAD
-=======
-from django.contrib.auth.mixins import LoginRequiredMixin, PermissionRequiredMixin
->>>>>>> e9e19686
 from django.urls import reverse_lazy
 from django.views.generic import CreateView, DeleteView, UpdateView
 from django_filters.views import FilterView
 from reversion.views import RevisionMixin
-<<<<<<< HEAD
 from rules.contrib.views import PermissionRequiredMixin
-=======
-from rules.contrib.views import permission_required
->>>>>>> e9e19686
 
 from crm.filters import SubscriptionsTypeFilterSet
 from crm.forms import SubscriptionsTypeForm
@@ -35,10 +27,7 @@
 
 
 class Update(PermissionRequiredMixin, RevisionMixin, UpdateView):
-<<<<<<< HEAD
-=======
     permission_required = 'subscription.edit'
->>>>>>> e9e19686
     model = SubscriptionsType
     form_class = SubscriptionsTypeForm
     template_name = 'crm/manager/subscription/form.html'
