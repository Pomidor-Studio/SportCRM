import calendar

from betterforms.multiform import MultiModelForm
from bootstrap_datepicker_plus import DatePickerInput, TimePickerInput
from django import forms
from django.contrib.auth import get_user_model
from django.core.exceptions import ValidationError
from django.utils.deconstruct import deconstructible
from django.utils.translation import gettext as _
from django_multitenant.utils import get_current_tenant
from phonenumber_field.widgets import PhoneNumberInternationalFallbackWidget

from .models import (
    Attendance, Client, ClientSubscriptions, Coach, DayOfTheWeekClass,
    EventClass, SubscriptionsType,
    ClientBalanceChangeHistory)


class TenantModelForm(forms.ModelForm):
    """Base from for multitenant"""
    def __init__(self, *args, **kwargs):
        super().__init__(*args, **kwargs)
        # никакой универсальности, просто удаляем поле company если оно есть.
        if "company" in self.fields:
            del self.fields["company"]
        tenant = get_current_tenant()
        if tenant:
            for field in self.fields.values():

                if isinstance(field, (forms.ModelChoiceField, forms.ModelMultipleChoiceField,)):
                    # Check if the model being used for the ModelChoiceField has a tenant model field
                    if hasattr(field.queryset.model, 'tenant_id'):
                        # Add filter restricting queryset to values to this tenant only.
                        kwargs = {field.queryset.model.tenant_id: tenant}
                        field.queryset = field.queryset.filter(**kwargs)


class ClientForm(TenantModelForm):
    class Meta:
        model = Client

        fields = ['name', 'address',
                  'birthday', 'phone_number', 'email_address', 'vk_user_id', 'qr_code']
        widgets = {
            'birthday': DatePickerInput(format='%d.%m.%Y',
                                        attrs={"class": "form-control", "placeholder": "ДД.MM.ГГГГ"}),
            'address': forms.TextInput(attrs={"class": "form-control", "placeholder": "Адрес проживания"}),
            'name': forms.TextInput(attrs={"class": "form-control", "placeholder": "ФИО"}),
            'phone_number': forms.TextInput(attrs={"class": "form-control", "placeholder": "Номер телефона"}),
            'email_address': forms.EmailInput(attrs={"class": "form-control", "placeholder": "example@email.com"}),
            'vk_user_id': forms.HiddenInput(),

        }


class Balance(TenantModelForm):

    class Meta:
        model = ClientBalanceChangeHistory
        widgets = {
            'change_value': forms.NumberInput(),
            'reason': forms.TextInput(attrs={"class": "form-control", "placeholder": "Укажите причину изменения баланса"}),
            'entry_date': DatePickerInput(format='%d.%m.%Y',
                                          attrs={"class": "form-control", "placeholder": "ДД.MM.ГГГГ"})
        }
        exclude = ('client', 'actual_entry_date',)

    # def __init__(self, attrs=None, choices=(), data=None):
    #     super().__init__(attrs, choices)
    #     self.data = data or {}


class DataAttributesSelect(forms.Select):

    def __init__(self, attrs=None, choices=(), data=None):
        super().__init__(attrs, choices)
        self.data = data or {}

    def create_option(self, name, value, label, selected, index, subindex=None, attrs=None):
        option = super().create_option(
            name, value, label, selected, index, subindex=None, attrs=None)
        for data_attr, values in self.data.items():
            option['attrs'][data_attr] = values[option['value']]

        return option


class SubscriptionsTypeForm(TenantModelForm):
    class Meta:
        model = SubscriptionsType
        fields = '__all__'


class ExtendClientSubscriptionForm(forms.Form):
    visit_limit = forms.IntegerField(label='Добавить посещений', initial=1)
    reason = forms.CharField(label='Причина продления', widget=forms.Textarea)

    def __init__(self, *args, **kwargs):
        self.subscription = kwargs.pop('subscription')
        super(ExtendClientSubscriptionForm, self).__init__(*args, **kwargs)


class ClientSubscriptionForm(TenantModelForm):
<<<<<<< HEAD
    cash_earned = forms.BooleanField(label='Деньги получены', required=False, initial=True)

    def __init__(self, *args, **kwargs):
        super(ClientSubscriptionForm, self).__init__(*args, **kwargs)
        choices = []
        choices.append(("", "--------------"))
        for st in SubscriptionsType.objects.all():
            choices.append((st.id, st.name))

        data = {'price': {'': ''}, 'visit_limit': {'': ''}}
        for f in SubscriptionsType.objects.all():
            data['price'][f.id] = f.price
            data['visit_limit'][f.id] = f.visit_limit

        self.fields['subscription'].widget = DataAttributesSelect(choices=choices, data=data)
=======
    cash_earned = forms.BooleanField(
        label='Деньги получены',
        required=False,
        initial=True
    )
>>>>>>> 956c1ac3

    class Meta:
        model = ClientSubscriptions
        widgets = {
            'purchase_date': DatePickerInput(
                format='%d.%m.%Y',
                attrs={"class": "form-control", "placeholder": "ДД.MM.ГГГГ"}
            ),
            'start_date': DatePickerInput(
                format='%d.%m.%Y',
                attrs={"class": "form-control", "placeholder": "ДД.MM.ГГГГ"}
            ),
            'price': forms.TextInput(
                attrs={
                    "class": "form-control",
                    "placeholder": "Стоимость в рублях"
                }
            ),
            'visits_left': forms.TextInput(
                attrs={
                    "class": "form-control",
                    "placeholder": "Кол-во посещений"
                }
            ),
        }
        exclude = ('client', 'end_date')

    def __init__(self, *args, **kwargs):
        super(ClientSubscriptionForm, self).__init__(*args, **kwargs)

        choices = [("", "--------------")]
        data = {'price': {'': ''}, 'visit_limit': {'': ''}}

        for st in SubscriptionsType.objects.all():
            choices.append((st.id, st.name))

            data['price'][st.id] = st.price
            data['visit_limit'][st.id] = st.visit_limit

        self.fields['subscription'].widget = DataAttributesSelect(
            choices=choices, data=data)


class AttendanceForm(TenantModelForm):
    class Meta:
        model = Attendance
        exclude = ('client',)


class EventAttendanceForm(TenantModelForm):
    class Meta:
        model = Attendance
        exclude = ('event',)


class EventClassForm(TenantModelForm):
    one_time_price = forms.IntegerField(label='Стоимость разового посещения', initial='', min_value=0, required=False)

    class Meta:
        model = EventClass
        fields = ['name', 'location', 'coach', 'date_from', 'date_to', 'one_time_price']
        widgets = {
            'date_from': DatePickerInput(format='%d.%m.%Y', attrs={"class": "form-control", "placeholder": "ДД.MM.ГГГГ"}),
            'date_to': DatePickerInput(format='%d.%m.%Y', attrs={"class": "form-control", "placeholder": "ДД.MM.ГГГГ"}),
        }
        exclude = ('client',)


class DayOfTheWeekClassForm(TenantModelForm):

    checked = forms.BooleanField()

    class Meta:
        model = DayOfTheWeekClass
        fields = ('checked', 'start_time', 'end_time')
        widgets = {
            'start_time': TimePickerInput(),
            'end_time': TimePickerInput()
        }

    def __init__(self, *args, **kwargs):
        super().__init__(*args, **kwargs)
        if 'instance' in kwargs:
            # выставляем лейбл для чекбокса в зависимости от дня
            self.fields['checked'].label = _(calendar.day_name[kwargs['instance'].day])
        # Все поля делаем необязательными
        for key, field in self.fields.items():
            field.required = False
    # TODO: необходимо сделать проверку что если checked=true то остальные поля должны быть заполнены


@deconstructible
class FakeNameValidator:
    message = (
        'Не хватает данных для ФИО. '
        'Возможно вы забыли указать фамилию или имя'
    )
    code = 'not_fullname'

    def __call__(self, value):
        if len(value.strip().split(maxsplit=1)) < 2:
            raise ValidationError(self.message, code=self.code)

    def __eq__(self, other):
        return (
            isinstance(other, self.__class__) and
            self.message == other.message and
            self.code == other.code
        )

      
class ProfileUserForm(TenantModelForm):
    class Meta:
        model = get_user_model()
        fields = ('username',)


class UserForm(TenantModelForm):
    fullname = forms.CharField(
        label='ФИО',
        required=True,
        widget=forms.TextInput(attrs={'data-name-edit': True})
    )

    class Meta:
        model = get_user_model()
        fields = ('first_name', 'last_name')
        widgets = {
            'first_name': forms.HiddenInput(),
            'last_name': forms.HiddenInput()
        }

    def __init__(self, *args, **kwargs):
        initial = kwargs.pop('initial', {})
        instance = kwargs.get('instance', None)

        if instance:
            if initial is None:
                initial = {}
            initial['fullname'] = instance.get_full_name()

        super(UserForm, self).__init__(*args, initial=initial, **kwargs)


class CoachForm(TenantModelForm):
    class Meta:
        model = Coach
        fields = ('phone_number',)
        widgets = {
            'phone_number': PhoneNumberInternationalFallbackWidget(
                attrs={'data-phone': True}
            )
        }


class CoachMultiForm(MultiModelForm):
    form_classes = {
        'user': UserForm,
        'coach': CoachForm
    }<|MERGE_RESOLUTION|>--- conflicted
+++ resolved
@@ -101,29 +101,11 @@
 
 
 class ClientSubscriptionForm(TenantModelForm):
-<<<<<<< HEAD
-    cash_earned = forms.BooleanField(label='Деньги получены', required=False, initial=True)
-
-    def __init__(self, *args, **kwargs):
-        super(ClientSubscriptionForm, self).__init__(*args, **kwargs)
-        choices = []
-        choices.append(("", "--------------"))
-        for st in SubscriptionsType.objects.all():
-            choices.append((st.id, st.name))
-
-        data = {'price': {'': ''}, 'visit_limit': {'': ''}}
-        for f in SubscriptionsType.objects.all():
-            data['price'][f.id] = f.price
-            data['visit_limit'][f.id] = f.visit_limit
-
-        self.fields['subscription'].widget = DataAttributesSelect(choices=choices, data=data)
-=======
     cash_earned = forms.BooleanField(
         label='Деньги получены',
         required=False,
         initial=True
     )
->>>>>>> 956c1ac3
 
     class Meta:
         model = ClientSubscriptions
