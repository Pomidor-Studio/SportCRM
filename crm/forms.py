--- conflicted
+++ resolved
@@ -129,9 +129,6 @@
         # Все поля делаем необязательными
         for key, field in self.fields.items():
             field.required = False
-<<<<<<< HEAD
-    # TODO: необходимо сделать проверку что если checked=true то остальные поля должны быть заполнены
-=======
     # TODO: необходимо сделать проверку что если checked=true то остальные поля должны быть заполнены
 
 
@@ -159,5 +156,4 @@
         'user': UserForm,
         # TODO: Add coach form after profile extending
         # 'coach': CoachForm
-    }
->>>>>>> b0567b49
+    }