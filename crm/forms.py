import calendar

from betterforms.multiform import MultiModelForm
from bootstrap_datepicker_plus import DatePickerInput, TimePickerInput
from django import forms
from django.contrib.auth import get_user_model
from django.conf.locale.ru.formats import DATE_INPUT_FORMATS
from django.core.exceptions import ValidationError
from django.utils import timezone
from django.utils.deconstruct import deconstructible
from django.utils.translation import gettext as _
from django_select2.forms import (
    Select2Mixin, Select2MultipleWidget, Select2Widget,
)
from phonenumber_field.widgets import PhoneNumberInternationalFallbackWidget

from contrib.forms import NonTenantUsernameMixin, TenantForm, TenantModelForm
from crm.utils import VK_PAGE_REGEXP
from .models import (
    Client, ClientBalanceChangeHistory, ClientSubscriptions, Coach,
    DayOfTheWeekClass, EventClass, Location, Manager, SubscriptionsType,
)


class Select2ThemeMixin:
    def build_attrs(self, *args, **kwargs):
        self.attrs.setdefault('data-theme', 'bootstrap')
        return super().build_attrs(*args, **kwargs)


class Select2SingleTagMixin:
    def build_attrs(self, *args, **kwargs):
        self.attrs.setdefault('data-tags', 'true')
        return super().build_attrs(*args, **kwargs)


class Select2SingleTagWidget(
    Select2SingleTagMixin,
    Select2ThemeMixin,
    Select2Mixin,
    forms.Select
):
    pass


class ClientForm(TenantModelForm):
    birthday = forms.DateField(
        label='Дата рождения',
        input_formats=DATE_INPUT_FORMATS,
        widget=DatePickerInput(
            format='%d.%m.%Y',
            attrs={"class": "form-control", "placeholder": "ДД.MM.ГГГГ"}
        )
    )

    class Meta:
        model = Client

        fields = [
            'name', 'address', 'birthday', 'phone_number',
            'email_address', 'vk_user_id'
        ]
        widgets = {

            'address': forms.TextInput(
                attrs={
                    "class": "form-control",
                    "placeholder": "Адрес проживания"
                }
            ),
            'name': forms.TextInput(
                attrs={"class": "form-control", "placeholder": "ФИО"}
            ),
            'phone_number': PhoneNumberInternationalFallbackWidget(
                attrs={'data-phone': True}
            ),
            'email_address': forms.EmailInput(
                attrs={
                    "class": "form-control",
                    "placeholder": "example@email.com"}
            ),
            'vk_user_id': forms.HiddenInput(),
        }


class Balance(TenantModelForm):
    class Meta:
        model = ClientBalanceChangeHistory
        widgets = {
            'change_value': forms.NumberInput(),
            'reason': Select2SingleTagWidget(
                choices=[
                    ('Пополнение баланса', 'Пополнение баланса'),
                    ('Покупка абонемента', 'Покупка абонемента'),
                    ('Разовое посещение', 'Разовое посещение'),
                    ('Исправление ошибки', 'Исправление ошибки'),
                    ('Иное', 'Иное'),
                ],
                attrs={
                    'class': 'form-control',
                    'placeholder': 'Укажите причину изменения баланса'
                }
            ),
            'client': forms.HiddenInput()
        }
        labels = {
            'change_value': 'Сумма пополнения, ₽'
        }
        exclude = ('entry_date', 'subscription')


class DataAttributesSelect(forms.Select):

    def __init__(self, attrs=None, choices=(), data=None):
        super().__init__(attrs, choices)
        self.data = data or {}

    def create_option(self, name, value, label, selected, index, subindex=None,
                      attrs=None):
        option = super().create_option(
            name, value, label, selected, index, subindex=None, attrs=None)
        for data_attr, values in self.data.items():
            option['attrs'][data_attr] = values[option['value']]

        return option


class SubscriptionsTypeForm(TenantModelForm):
    class Meta:
        model = SubscriptionsType
        fields = '__all__'


class SignUpClientWithoutSubscriptionForm(TenantForm):
    client = forms.ModelMultipleChoiceField(
        queryset=Client.objects.all(),
        label='Ученик',
        widget=Select2MultipleWidget
    )


class ExtendClientSubscriptionForm(TenantForm):
    visit_limit = forms.IntegerField(label='Добавить посещений', initial=1)
    reason = forms.CharField(label='Причина продления', widget=forms.Textarea)

    def __init__(self, *args, **kwargs):
        self.subscription = kwargs.pop('subscription')
        super(ExtendClientSubscriptionForm, self).__init__(*args, **kwargs)


class Select2ThemedMixin:
    """
    Mixin that enables bootstrap theme for Select2Widgets

    It can be used only for Select2Widgets, as assumes that function _get_media
    is defined in parent class
    """

    def build_attrs(self, *args, **kwargs):
        attrs = super().build_attrs(*args, **kwargs)
        attrs.setdefault('data-theme', 'bootstrap')
        return attrs

    def _get_media(self):
        media = (
            super()._get_media() + forms.Media(
            css={
                'screen': (
                    'https://cdnjs.cloudflare.com/ajax/libs/select2-bootstrap-theme/0.1.0-beta.10/select2-bootstrap.min.css',
                # noqa
                )
            })
        )
        return media

    media = property(_get_media)


class Select2WidgetAttributed(Select2ThemedMixin, Select2Widget):
    option_inherits_attrs = True

    def __init__(self, attrs=None, choices=(), attr_getter=lambda x: None):
        self.attr_geter = attr_getter
        super().__init__(attrs, choices)

    def create_option(self, name, value, label, selected, index, subindex=None,
                      attrs=None):
        attrs = self.attr_geter(value) if value else None
        return super().create_option(
            name, value, label, selected, index, subindex=None,
            attrs=attrs)


def subcription_type_attrs(sub_id):
    try:
        subs = SubscriptionsType.objects.get(id=sub_id)
    except SubscriptionsType.DoesNotExist:
        return None
    return {
        'data-price': subs.price,
        'data-visits': subs.visit_limit,
        'data-onetime': int(subs.one_time),
    }


class InplaceSellSubscriptionForm(TenantModelForm):
    cash_earned = forms.BooleanField(
        label='Деньги получены',
        required=False,
        initial=True
    )
    subscription = forms.ModelChoiceField(
        empty_label='',
        queryset=SubscriptionsType.objects.exclude(one_time=True),
        label='Абонемент',
        widget=Select2WidgetAttributed(
            attr_getter=subcription_type_attrs)
    )
    start_date = forms.DateField(
        label='Начало действия',
        input_formats=DATE_INPUT_FORMATS,
        widget=DatePickerInput(
            format='%d.%m.%Y',
            attrs={"placeholder": "ДД.MM.ГГГГ"}
        )
    )

    class Meta:
        model = ClientSubscriptions

        widgets = {
            'price': forms.TextInput(
                attrs={"placeholder": "Стоимость в рублях"}
            ),
            'client': forms.HiddenInput(),

        }
        exclude = ('purchase_date', 'end_date', 'visits_on_by_time')

    def __init__(self, *args, **kwargs):
        st_qs = kwargs.pop(
            'subscription_type_qs',
            SubscriptionsType.objects.exclude(one_time=True)
        )
        super().__init__(*args, **kwargs)

        self.fields['subscription'].queryset = st_qs


class ClientSubscriptionForm(TenantModelForm):
    cash_earned = forms.BooleanField(
        label='Деньги получены',
        required=False,
        initial=True
    )
    subscription = forms.ModelChoiceField(
        empty_label='',
        queryset=SubscriptionsType.objects.all(),
        label='Абонемент',
        widget=Select2WidgetAttributed(
            attr_getter=subcription_type_attrs)
    )
    start_date = forms.DateField(
        label='Дата начала',
        initial=timezone.localdate(),
        input_formats=DATE_INPUT_FORMATS,
        widget=DatePickerInput(
            format='%d.%m.%Y',
            attrs={"class": "form-control", "placeholder": "ДД.MM.ГГГГ"}
        )
    )

    class Meta:
        model = ClientSubscriptions

        widgets = {
            'client': forms.HiddenInput(),
            'price': forms.TextInput(
                attrs={
                    "class": "form-control",
                    "placeholder": "Стоимость в рублях"
                }
            ),
            'visits_left': forms.TextInput(
                attrs={
                    "class": "form-control",
                    "placeholder": "Кол-во посещений"
                }
            ),
        }
        labels = {
            'start_date': 'Начало действия',
            'visits_left': 'Количество посещений'
        }
        exclude = ('purchase_date', 'end_date', 'visits_on_by_time')

    def __init__(self, *args, **kwargs):
        disable_subscription_type = kwargs.pop(
            'disable_subscription_type', False)
        activated_subscription = kwargs.pop(
            'activated_subscription', False)

        super(ClientSubscriptionForm, self).__init__(*args, **kwargs)

        # Set subscription queryset on init, as if it will be defined in
        # class field initialization, it will ignore SafeDeleteMixin
        if not disable_subscription_type:
            self.fields['subscription'].queryset = \
                SubscriptionsType.objects.exclude(one_time=True)
        else:
            self.fields['subscription'].disabled = True
            # Select all subscriptions, as field is non-editable, and
            # we can safely display subscription type, event it was in
            # archive
            self.fields['subscription'].queryset = \
                SubscriptionsType.all_objects.exclude(one_time=True)

        if activated_subscription:
            for __, field in self.fields.items():
                field.disabled = True


class EventClassForm(TenantModelForm):
    one_time_price = forms.IntegerField(
        label='Стоимость разового посещения',
        initial='',
        min_value=0,
        required=False
    )
    location = forms.ModelChoiceField(
        empty_label='',
        queryset=Location.objects.all(),
        label='Место проведения',
        widget=Select2WidgetAttributed(
            attr_getter=subcription_type_attrs)
    )
    coach = forms.ModelChoiceField(
        empty_label='',
        queryset=Coach.objects.all(),
        label='Тренер',
        widget=Select2WidgetAttributed(
            attr_getter=subcription_type_attrs)
    )
    date_from = forms.DateField(
        label='Начало тренировок',
        input_formats=DATE_INPUT_FORMATS,
        widget=DatePickerInput(
            format='%d.%m.%Y',
            attrs={"class": "form-control", "placeholder": "ДД.MM.ГГГГ"}
        ),
        required=False
    )
    date_to = forms.DateField(
        label='Окончание тренировок',
        input_formats=DATE_INPUT_FORMATS,
        widget=DatePickerInput(
            format='%d.%m.%Y',
            attrs={"class": "form-control", "placeholder": "ДД.MM.ГГГГ"}
        ),
        required=False
    )

    class Meta:
        model = EventClass
        fields = [
            'name', 'location', 'coach', 'date_from', 'date_to',
            'one_time_price'
        ]
        exclude = ('client',)


class DayOfTheWeekClassForm(TenantModelForm):
    checked = forms.BooleanField()

    class Meta:
        model = DayOfTheWeekClass
        fields = ('checked', 'start_time', 'end_time')
        widgets = {
            'start_time': TimePickerInput(),
            'end_time': TimePickerInput()
        }

    def __init__(self, *args, **kwargs):
        super().__init__(*args, **kwargs)
        if 'instance' in kwargs:
            # выставляем лейбл для чекбокса в зависимости от дня
            self.fields['checked'].label = \
                _(calendar.day_name[kwargs['instance'].day])
        # Все поля делаем необязательными
        for key, field in self.fields.items():
            field.required = False
        # TODO: необходимо сделать проверку что если checked=true то остальные
        #  поля должны быть заполнены


@deconstructible
class FakeNameValidator:
    message = (
        'Не хватает данных для ФИО. '
        'Возможно вы забыли указать фамилию или имя'
    )
    code = 'not_fullname'

    def __call__(self, value):
        if len(value.strip().split(maxsplit=1)) < 2:
            raise ValidationError(self.message, code=self.code)

    def __eq__(self, other):
        return (
            isinstance(other, self.__class__) and
            self.message == other.message and
            self.code == other.code
        )


class ProfileUserForm(NonTenantUsernameMixin, TenantModelForm):
    fullname = forms.CharField(
        label='ФИО',
        widget=forms.TextInput(attrs={'data-name-edit': True})
    )

    class Meta:
        model = get_user_model()
        fields = ('username', 'first_name', 'last_name', 'email')
        widgets = {
            'first_name': forms.HiddenInput(),
            'last_name': forms.HiddenInput()
        }
        labels = {
            'username': 'Логин'
        }

    def __init__(self, *args, **kwargs):
        initial = kwargs.pop('initial', {})
        instance = kwargs.get('instance', None)

        if instance:
            if initial is None:
                initial = {}
            initial['fullname'] = instance.get_full_name()

        super(ProfileUserForm, self).__init__(*args, initial=initial, **kwargs)


class UserForm(NonTenantUsernameMixin, TenantModelForm):
    fullname = forms.CharField(
        label='ФИО',
        required=True,
        widget=forms.TextInput(attrs={'data-name-edit': True})
    )

    class Meta:
        model = get_user_model()
        fields = ('first_name', 'last_name')
        widgets = {
            'first_name': forms.HiddenInput(),
            'last_name': forms.HiddenInput()
        }

    def __init__(self, *args, **kwargs):
        initial = kwargs.pop('initial', {})
        instance = kwargs.get('instance', None)

        if instance:
            if initial is None:
                initial = {}
            initial['fullname'] = instance.get_full_name()

        super(UserForm, self).__init__(*args, initial=initial, **kwargs)


class CoachForm(TenantModelForm):
    vk_page = forms.RegexField(
        label='Страница VK',
        regex=VK_PAGE_REGEXP,
        required=False
    )

    class Meta:
        model = Coach
        fields = ('phone_number',)
        widgets = {
            'phone_number': PhoneNumberInternationalFallbackWidget(
                attrs={'data-phone': True}
            )
        }


class ManagerForm(TenantModelForm):
    class Meta:
        model = Manager
        fields = ('phone_number',)
        widgets = {
            'phone_number': PhoneNumberInternationalFallbackWidget(
                attrs={'data-phone': True}
            )
        }


class CoachMultiForm(MultiModelForm):
    form_classes = {
        'user': UserForm,
        'coach': CoachForm
    }


class ProfileManagerForm(MultiModelForm):
    form_classes = {
        'user': ProfileUserForm,
        'detail': ManagerForm
    }


class ProfileCoachForm(MultiModelForm):
    form_classes = {
        'user': ProfileUserForm,
        'detail': CoachForm
    }


class UploadExcelForm(forms.Form):
<<<<<<< HEAD
    file = forms.FileField(label='Файл Excel',  help_text="Файл в формате excel")
    ignore_first_row = forms.BooleanField(label='Не учитывать первую строку', initial=False, required=False)
    name_col = forms.CharField(label='Столбец с ФИО', initial='A', help_text="Буква столбца с ФИО")
    phone_col = forms.CharField(label='Столбец с номером телефона', initial='B', help_text="Буква столбца с номером телефона. Номер телефона в русском формате")
    birthday_col = forms.CharField(label='Столбец с датой рождения', initial='C', help_text="Буква столбца с датой рождения. Допустимые форматы даты: ГГГГ-ММ-ДД, ДД.ММ.ГГГГ, ДД/ММ/ГГГГ, ДД-ММ-ГГГГ")
    vk_col = forms.CharField(label='Столбец со ссылкой вк', initial='D', help_text="Буква столбца со ссылкой на vk. Формат ссылки: vk.com/user_id или https://vk.com/user_id")
    balance_col = forms.CharField(label='Столбец с балансом', initial='E', help_text="Буква столбца с балансом")
=======
    file = forms.FileField(label='Файл Excel')
    ignore_first_row = forms.BooleanField(label='Не учитывать первую строку',
                                          initial=False, required=False)
    name_col = forms.CharField(label='Столбец с ФИО', initial='A')
    phone_col = forms.CharField(label='Столбец с номером телефона', initial='B')
    birthday_col = forms.CharField(label='Столбец с датой рождения',
                                   initial='C')
    vk_col = forms.CharField(label='Столбец со ссылкой вк', initial='D')
    balance_col = forms.CharField(label='Столбец с балансом', initial='E')
>>>>>>> eae4eb6d
<|MERGE_RESOLUTION|>--- conflicted
+++ resolved
@@ -519,7 +519,6 @@
 
 
 class UploadExcelForm(forms.Form):
-<<<<<<< HEAD
     file = forms.FileField(label='Файл Excel',  help_text="Файл в формате excel")
     ignore_first_row = forms.BooleanField(label='Не учитывать первую строку', initial=False, required=False)
     name_col = forms.CharField(label='Столбец с ФИО', initial='A', help_text="Буква столбца с ФИО")
@@ -527,14 +526,3 @@
     birthday_col = forms.CharField(label='Столбец с датой рождения', initial='C', help_text="Буква столбца с датой рождения. Допустимые форматы даты: ГГГГ-ММ-ДД, ДД.ММ.ГГГГ, ДД/ММ/ГГГГ, ДД-ММ-ГГГГ")
     vk_col = forms.CharField(label='Столбец со ссылкой вк', initial='D', help_text="Буква столбца со ссылкой на vk. Формат ссылки: vk.com/user_id или https://vk.com/user_id")
     balance_col = forms.CharField(label='Столбец с балансом', initial='E', help_text="Буква столбца с балансом")
-=======
-    file = forms.FileField(label='Файл Excel')
-    ignore_first_row = forms.BooleanField(label='Не учитывать первую строку',
-                                          initial=False, required=False)
-    name_col = forms.CharField(label='Столбец с ФИО', initial='A')
-    phone_col = forms.CharField(label='Столбец с номером телефона', initial='B')
-    birthday_col = forms.CharField(label='Столбец с датой рождения',
-                                   initial='C')
-    vk_col = forms.CharField(label='Столбец со ссылкой вк', initial='D')
-    balance_col = forms.CharField(label='Столбец с балансом', initial='E')
->>>>>>> eae4eb6d
