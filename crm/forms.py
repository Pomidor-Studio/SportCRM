--- conflicted
+++ resolved
@@ -195,11 +195,7 @@
     return {
         'data-price': subs.price,
         'data-visits': subs.visit_limit,
-<<<<<<< HEAD
         'data-onetime': int(subs.one_time),
-=======
-        'data-onetime': str(subs.one_time),
->>>>>>> a7286811
     }
 
 
