from datetime import date, datetime, timedelta
from typing import List

import pytest
<<<<<<< HEAD
from freezegun import freeze_time
from hamcrest import (
    assert_that, contains_inanyorder, has_properties, is_,
    has_length,
=======
import pytz
from freezegun import freeze_time
from hamcrest import (
    assert_that, calling, contains_inanyorder, has_properties, is_, raises,
>>>>>>> 80f81ed7
)
from pytest_mock import MockFixture

from crm import models
from crm.enums import GRANULARITY
from crm.events import range_days

pytestmark = pytest.mark.django_db


@pytest.mark.parametrize('days, expected_delta', [
    ([0, 1, 2, 3, 4, 5, 6], 1),
    ([0], 7),
    ([1, 4], 1),
    ([0, 4], 4)
])
def test_nearest_extended_end_date(
    days,
    expected_delta,
    company_factory,
    event_class_factory,
    client_subscription_factory
):
    start_date = date(2019, 2, 25)
    company = company_factory()
    ecs: List[models.EventClass] = event_class_factory.create_batch(
        2, company=company, date_from=start_date, days=days)
    cs: models.ClientSubscriptions = client_subscription_factory(
        company=company,
        subscription__event_class__events=ecs,
        subscription__rounding=False,
        subscription__duration=7,
        subscription__duration_type=GRANULARITY.DAY,
        start_date=start_date,
    )

    assert_that(
        cs.nearest_extended_end_date(),
        is_(cs.end_date + timedelta(days=expected_delta))
    )


def test_nearest_extended_end_date_without_events(
    company_factory,
    client_subscription_factory
):
    company = company_factory()
    # Client subscription don't have any event class attached
    cs: models.ClientSubscriptions = client_subscription_factory(
        company=company,
        subscription__event_class__events=[]
    )

    assert_that(
        cs.nearest_extended_end_date(),
        is_(cs.end_date)
    )


def test_nearest_extended_end_date_for_ended_events(
    company_factory,
    event_class_factory,
    client_subscription_factory
):
    start_date = date.today()
    end_date = date.today() + timedelta(days=7)
    company = company_factory()
    ecs: List[models.EventClass] = event_class_factory.create_batch(
        2,
        company=company,
        date_from=start_date,
        date_to=end_date
    )

    # Client subscription ends after every event class ends
    cs: models.ClientSubscriptions = client_subscription_factory(
        company=company,
        subscription__event_class__events=ecs,
        subscription__rounding=False,
        subscription__duration=10,
        subscription__duration_type=GRANULARITY.DAY,
        start_date=start_date
    )

    assert_that(
        cs.nearest_extended_end_date(),
        is_(cs.end_date)
    )


def test_nearest_extended_end_date_for_no_future_events(
    company_factory,
    event_class_factory,
    client_subscription_factory
):
    start_date = date(2019, 2, 25)

    company = company_factory()
    ecs1 = event_class_factory(
        company=company,
        date_from=start_date,
        date_to=start_date + timedelta(days=13),
        days=[0]
    )
    ecs2 = event_class_factory(
        company=company,
        date_from=start_date,
        date_to=start_date + timedelta(days=14),
        days=[0]
    )

    # Client subscription ends after every event class ends
    # Because there is only event at monday, and clients
    # subscriptions ends at tuesday
    cs: models.ClientSubscriptions = client_subscription_factory(
        company=company,
        subscription__event_class__events=[ecs1, ecs2],
        subscription__rounding=False,
        subscription__duration=10,
        subscription__duration_type=GRANULARITY.DAY,
        start_date=start_date
    )

    assert_that(
        cs.nearest_extended_end_date(),
        is_(cs.end_date)
    )


def test_extend_duration_with_new_end_date(
    client_subscription_factory,
    mocker: MockFixture
):
    start_date = date(2019, 2, 25)
    new_end_date = start_date + timedelta(days=14)

    mocker.patch(
        'crm.models.ClientSubscriptions.nearest_extended_end_date',
        return_value=new_end_date
    )

    cs: models.ClientSubscriptions = client_subscription_factory(
        subscription__event_class__events=[],
        subscription__rounding=False,
        subscription__duration=7,
        subscription__duration_type=GRANULARITY.DAY,
        start_date=start_date
    )
    old_visits = cs.visits_left

    spy = mocker.spy(models.ExtensionHistory.objects, 'create')
    old_end_date = cs.end_date

    cs.extend_duration(10, reason='TEST')

    cs.refresh_from_db()

    assert_that(cs, has_properties(
        visits_left=old_visits + 10,
        end_date=new_end_date
    ))
    spy.assert_called_once_with(
        client_subscription=cs,
        reason='TEST',
        added_visits=10,
        extended_to=new_end_date,
        extended_from=old_end_date,
    )


def test_extend_duration_without_new_end_date(
    client_subscription_factory,
    mocker: MockFixture
):
    start_date = date(2019, 2, 25)
    cs: models.ClientSubscriptions = client_subscription_factory(
        subscription__event_class__events=[],
        subscription__rounding=False,
        subscription__duration=7,
        subscription__duration_type=GRANULARITY.DAY,
        start_date=start_date
    )
    old_end_date = cs.end_date

    mocker.patch(
        'crm.models.ClientSubscriptions.nearest_extended_end_date',
        return_value=cs.end_date
    )

    old_visits = cs.visits_left

    spy = mocker.spy(models.ExtensionHistory.objects, 'create')

    cs.extend_duration(10, reason='TEST')

    cs.refresh_from_db()

    assert_that(cs, has_properties(
        visits_left=old_visits + 10,
        end_date=old_end_date
    ))
    spy.assert_called_once_with(
        client_subscription=cs,
        reason='TEST',
        added_visits=10,
        extended_to=None,
        extended_from=None
    )


def test_extend_duration_without_new_end_date_and_zero(
    client_subscription_factory,
    mocker: MockFixture
):
    start_date = date(2019, 2, 25)
    cs: models.ClientSubscriptions = client_subscription_factory(
        subscription__event_class__events=[],
        subscription__rounding=False,
        subscription__duration=7,
        subscription__duration_type=GRANULARITY.DAY,
        start_date=start_date
    )
    old_end_date = cs.end_date

    mocker.patch(
        'crm.models.ClientSubscriptions.nearest_extended_end_date',
        return_value=cs.end_date
    )

    old_visits = cs.visits_left

    spy = mocker.spy(models.ExtensionHistory.objects, 'create')

    cs.extend_duration(0, reason='TEST')

    cs.refresh_from_db()

    assert_that(cs, has_properties(
        visits_left=old_visits,
        end_date=old_end_date
    ))
    spy.assert_not_called()


def test_extend_by_cancellation_no_future_date(
    client_subscription_factory,
    event_factory,
    mocker: MockFixture
):
    start_date = date(2019, 2, 25)
    event = event_factory(
        event_class__date_from=start_date,
        canceled_at=date(2019, 2, 26)
    )
    cs: models.ClientSubscriptions = client_subscription_factory(
        subscription__event_class__events=event.event_class,
        subscription__rounding=False,
        subscription__duration=7,
        subscription__duration_type=GRANULARITY.DAY,
        start_date=start_date
    )
    old_end_date = cs.end_date

    mocker.patch(
        'crm.models.ClientSubscriptions.nearest_extended_end_date',
        return_value=cs.end_date
    )

    spy = mocker.spy(models.ExtensionHistory.objects, 'create')

    cs.extend_by_cancellation(event)

    cs.refresh_from_db()

    assert_that(cs, has_properties(
        end_date=old_end_date
    ))
    spy.assert_not_called()


def test_extend_by_cancellation_with_future_date(
    client_subscription_factory,
    event_factory,
    mocker: MockFixture
):
    start_date = date(2019, 2, 25)
    event = event_factory(
        event_class__date_from=start_date,
        canceled_at=date(2019, 2, 26)
    )
    cs: models.ClientSubscriptions = client_subscription_factory(
        subscription__event_class__events=event.event_class,
        subscription__rounding=False,
        subscription__duration=7,
        subscription__duration_type=GRANULARITY.DAY,
        start_date=start_date
    )
    new_end_date = date(2019, 2, 27)

    mocker.patch(
        'crm.models.ClientSubscriptions.nearest_extended_end_date',
        return_value=new_end_date
    )

    spy = mocker.spy(models.ExtensionHistory.objects, 'create')
    old_end_date = cs.end_date

    cs.extend_by_cancellation(event)

    cs.refresh_from_db()

    assert_that(cs, has_properties(
        end_date=new_end_date
    ))
    spy.assert_called_once_with(
        client_subscription=cs,
        reason=f'В связи с отменой тренировки {event}',
        added_visits=0,
        related_event=event,
        extended_to=new_end_date,
        extended_from=old_end_date,
    )


def test_qs_active_subscriptions(
    subscriptions_type_factory,
    client_subscription_factory,
    event_factory
):
    event = event_factory(
        date=date(2019, 2, 25),
        event_class__date_from=date(2019, 1, 1)
    )
    subs = subscriptions_type_factory(
        company=event.company,
        duration=1,
        duration_type=GRANULARITY.MONTH,
        rounding=False,
        event_class__events=event.event_class
    )

    active_subs = client_subscription_factory.create_batch(
        3,
        company=event.company,
        subscription=subs,
        purchase_date=date(2019, 2, 25),
        start_date=date(2019, 2, 25)
    )
    # outdated_sub
    client_subscription_factory(
        company=event.company,
        subscription=subs,
        purchase_date=date(2019, 1, 1),
        start_date=date(2019, 1, 1)
    )
    # future_sub
    client_subscription_factory(
        company=event.company,
        subscription=subs,
        purchase_date=date(2019, 3, 1),
        start_date=date(2019, 3, 1)
    )
    # empty_sub
    client_subscription_factory(
        company=event.company,
        subscription=subs,
        purchase_date=date(2019, 2, 25),
        start_date=date(2019, 2, 25),
        visits_left=0
    )

    assert_that(
        models.ClientSubscriptions
        .objects
        .get_queryset()
        .active_subscriptions(event),

        contains_inanyorder(*active_subs)
    )


def test_manager_active_subscriptions(
    mocker: MockFixture
):
    mock = mocker.patch(
        'crm.models.ClientSubscriptionQuerySet.active_subscriptions')

    models.ClientSubscriptions.objects.active_subscriptions(mocker.ANY)

    mock.assert_called_once_with(mocker.ANY)


def test_manager_extend_by_cancellation(
    subscriptions_type_factory,
    client_subscription_factory,
    event_factory,
    mocker: MockFixture
):
    event = event_factory(
        date=date(2019, 2, 25),
        event_class__date_from=date(2019, 1, 1)
    )
    subs = subscriptions_type_factory(
        company=event.company,
        duration=1,
        duration_type=GRANULARITY.MONTH,
        rounding=False,
        event_class__events=event.event_class
    )

    client_subscription_factory.create_batch(
        3,
        company=event.company,
        subscription=subs,
        purchase_date=date(2019, 2, 25),
        start_date=date(2019, 2, 25)
    )

    mock = mocker.patch(
        'crm.models.ClientSubscriptions.extend_by_cancellation')

    models.ClientSubscriptions.objects.extend_by_cancellation(event)

    assert_that(mock.call_count, is_(3))
    mock.assert_any_call(event)


<<<<<<< HEAD
@pytest.mark.parametrize('visits_left, expected_len', [
    (0, 0),
    (1, 1),
    (2, 2),
    (100, 14)
])
def test_remained_events(
    visits_left,
    expected_len,
    event_class_factory,
    company_factory,
    client_subscription_factory,
):
    start_date = date(2019, 1, 1)
    end_date = date(2019, 1, 31)
    company = company_factory()

    # By default event class if for every day
    ecs: List[models.EventClass] = event_class_factory.create_batch(
        2,
        company=company,
        date_from=start_date,
        date_to=end_date
    )

    cs: models.ClientSubscriptions = client_subscription_factory(
        company=company,
        subscription__event_class__events=ecs,
        subscription__rounding=True,
        subscription__duration=1,
        subscription__duration_type=GRANULARITY.MONTH,
        start_date=start_date,
        end_date=start_date + timedelta(days=6),
        visits_left=visits_left
    )
    # End date is overridden by save, so set it forced
    cs.end_date = start_date + timedelta(days=6)
    cs.save()

    with freeze_time('2019-01-01'):
        remained_events = cs.remained_events()

    assert_that(remained_events, has_length(expected_len))


@pytest.mark.parametrize('visits_left, expected', [
    (0, False),
    (1, False),
    (7, False),
    (8, True),
    (100, True)
])
def test_is_overlapping(
    visits_left,
    expected,
    event_class_factory,
    company_factory,
    client_subscription_factory,
):
    start_date = date(2019, 1, 1)
    end_date = date(2019, 1, 7)
    company = company_factory()

    # By default event class if for every day
    ecs = event_class_factory(
        company=company,
        date_from=start_date,
        date_to=end_date
    )

    cs: models.ClientSubscriptions = client_subscription_factory(
        company=company,
        subscription__event_class__events=ecs,
        subscription__rounding=True,
        subscription__duration=1,
        subscription__duration_type=GRANULARITY.MONTH,
        start_date=start_date,
        visits_left=visits_left
    )

    assert_that(cs.is_overlapping(), is_(expected))


@pytest.mark.parametrize('start,end,visits,expected', [
    (date(2019, 1, 1), date(2019, 1, 7), 1, True),
    (date(2019, 1, 5), date(2019, 1, 7), 1, False),
    (date(2019, 1, 1), date(2019, 1, 3), 1, False),
    (date(2019, 1, 1), date(2019, 1, 7), 0, False),
])
def test_is_active_at_date(
    start,
    end,
    visits,
    expected,
    client_subscription_factory
):
    cs: models.ClientSubscriptions = client_subscription_factory(
        subscription__rounding=False,
        subscription__duration=30,
        subscription__duration_type=GRANULARITY.DAY,
        start_date=start,
        visits_left=visits
    )
    # Override cs end date
    cs.end_date = end
    cs.save()

    assert_that(cs.is_active_at_date_without_events(date(2019, 1, 4)), is_(expected))


@pytest.mark.parametrize('is_active_at_date,events_to_date,visits,expected', [
    (False, ['event1'], 1, False),
    (True, ['event1'], 2, True),
    (True, ['event1'], 1, False),
    (True, ['event1', 'event2'], 1, False)
])
def test_is_active_to_date(
    is_active_at_date,
    events_to_date,
    visits,
    expected,
    client_subscription_factory,
    mocker: MockFixture
):
    cs: models.ClientSubscriptions = client_subscription_factory(
        subscription__rounding=False,
        subscription__duration=30,
        subscription__duration_type=GRANULARITY.DAY,
        start_date=date(2019, 1, 1),
        visits_left=visits
    )
    mocker.patch.object(
        cs, 'is_active_at_date', return_value=is_active_at_date)
    mocker.patch.object(
        cs.subscription, 'events_to_date', return_value=events_to_date)

    assert_that(cs.is_active_to_date(date(2019, 1, 1)), is_(expected))
=======
def test_manager_revoke_extending(
    subscriptions_type_factory,
    event_factory,
    extension_history_factory,
    client_subscription_factory,
    mocker: MockFixture
):
    event = event_factory(
        date=date(2019, 2, 25),
        event_class__date_from=date(2019, 1, 1),
        canceled_at=date(2019, 2, 24),
        canceled_with_extending=True
    )
    subs = subscriptions_type_factory(
        company=event.company,
        duration=1,
        duration_type=GRANULARITY.DAY,
        rounding=False,
        event_class__events=event.event_class
    )
    cs_list = client_subscription_factory.create_batch(
        3,
        company=event.company,
        subscription=subs,
        purchase_date=date(2019, 2, 24),
        start_date=date(2019, 2, 25)
    )
    for cs in cs_list:
        extension_history_factory(
            company=event.company,
            client_subscription=cs,
            added_visits=0,
            date_extended=datetime(2019, 2, 25, tzinfo=pytz.utc),
            extended_from=date(2019, 2, 25),
            extended_to=date(2019, 2, 26),
            related_event=event
        )

    mock = mocker.patch('crm.models.ClientSubscriptions.revoke_extending')

    with freeze_time(date(2019, 2, 25)):
        models.ClientSubscriptions.objects.revoke_extending(event)

    assert_that(mock.call_count, is_(3))


def test_manager_revoke_extending_with_empty_extension_history(
    subscriptions_type_factory,
    event_factory,
    mocker: MockFixture
):
    event = event_factory(
        date=date(2019, 2, 25),
        event_class__date_from=date(2019, 1, 1),
        canceled_at=date(2019, 2, 24),
        canceled_with_extending=True
    )
    subscriptions_type_factory(
        company=event.company,
        duration=1,
        duration_type=GRANULARITY.MONTH,
        rounding=False,
        event_class__events=event.event_class
    )

    mock = mocker.patch('crm.models.ClientSubscriptions.revoke_extending')

    with freeze_time(date(2019, 2, 24)):
        models.ClientSubscriptions.objects.revoke_extending(event)

    mock.assert_not_called()


def test_manager_revoke_extending_on_non_active_event(
    subscriptions_type_factory,
    event_factory,
    extension_history_factory,
    client_subscription_factory,
    mocker: MockFixture
):
    event = event_factory(
        date=date(2019, 2, 25),
        event_class__date_from=date(2019, 1, 1),
        canceled_at=date(2019, 2, 24),
        canceled_with_extending=True
    )
    subs = subscriptions_type_factory(
        company=event.company,
        duration=1,
        duration_type=GRANULARITY.DAY,
        rounding=False,
        event_class__events=event.event_class
    )
    cs_list = client_subscription_factory.create_batch(
        3,
        company=event.company,
        subscription=subs,
        purchase_date=date(2019, 2, 24),
        start_date=date(2019, 2, 25)
    )
    for cs in cs_list:
        extension_history_factory(
            company=event.company,
            client_subscription=cs,
            added_visits=0,
            date_extended=datetime(2019, 2, 25, tzinfo=pytz.utc),
            extended_from=date(2019, 2, 25),
            extended_to=date(2019, 2, 26),
            related_event=event
        )

    mock = mocker.patch('crm.models.ClientSubscriptions.revoke_extending')

    with freeze_time(date(2019, 2, 26)):
        models.ClientSubscriptions.objects.revoke_extending(event)

    mock.assert_not_called()


def test_manager_revoke_extending_non_canceled(
    subscriptions_type_factory,
    event_factory,
    extension_history_factory,
    client_subscription_factory,
    mocker: MockFixture
):
    event = event_factory(
        date=date(2019, 2, 25),
        event_class__date_from=date(2019, 1, 1),
        canceled_at=None
    )
    subs = subscriptions_type_factory(
        company=event.company,
        duration=1,
        duration_type=GRANULARITY.DAY,
        rounding=False,
        event_class__events=event.event_class
    )
    cs_list = client_subscription_factory.create_batch(
        3,
        company=event.company,
        subscription=subs,
        purchase_date=date(2019, 2, 24),
        start_date=date(2019, 2, 25)
    )
    for cs in cs_list:
        extension_history_factory(
            company=event.company,
            client_subscription=cs,
            added_visits=0,
            date_extended=datetime(2019, 2, 25, tzinfo=pytz.utc),
            extended_from=date(2019, 2, 25),
            extended_to=date(2019, 2, 26),
            related_event=event
        )

    mock = mocker.patch('crm.models.ClientSubscriptions.revoke_extending')

    with freeze_time(date(2019, 2, 25)):
        models.ClientSubscriptions.objects.revoke_extending(event)

    mock.assert_not_called()


def test_manager_revoke_extending_event_without_extending(
    subscriptions_type_factory,
    event_factory,
    extension_history_factory,
    client_subscription_factory,
    mocker: MockFixture
):
    event = event_factory(
        date=date(2019, 2, 25),
        event_class__date_from=date(2019, 1, 1),
        canceled_at=date(2019, 2, 24),
        canceled_with_extending=False
    )
    subs = subscriptions_type_factory(
        company=event.company,
        duration=1,
        duration_type=GRANULARITY.DAY,
        rounding=False,
        event_class__events=event.event_class
    )
    cs_list = client_subscription_factory.create_batch(
        3,
        company=event.company,
        subscription=subs,
        purchase_date=date(2019, 2, 24),
        start_date=date(2019, 2, 25)
    )
    for cs in cs_list:
        extension_history_factory(
            company=event.company,
            client_subscription=cs,
            added_visits=0,
            date_extended=datetime(2019, 2, 25, tzinfo=pytz.utc),
            extended_from=date(2019, 2, 25),
            extended_to=date(2019, 2, 26),
            related_event=event
        )

    mock = mocker.patch('crm.models.ClientSubscriptions.revoke_extending')

    with freeze_time(date(2019, 2, 25)):
        models.ClientSubscriptions.objects.revoke_extending(event)

    mock.assert_not_called()


def test_revoke_extending_no_chain(
    subscriptions_type_factory,
    event_factory,
    extension_history_factory,
    client_subscription_factory,
    mocker: MockFixture
):
    event = event_factory(
        date=date(2019, 2, 25),
        event_class__date_from=date(2019, 1, 1),
        canceled_at=date(2019, 2, 24),
        canceled_with_extending=False
    )
    subs = subscriptions_type_factory(
        company=event.company,
        duration=1,
        duration_type=GRANULARITY.DAY,
        rounding=False,
        event_class__events=event.event_class
    )
    cs = client_subscription_factory(
        company=event.company,
        subscription=subs,
        purchase_date=date(2019, 2, 24),
        start_date=date(2019, 2, 25)
    )
    ex_his = extension_history_factory(
        company=event.company,
        client_subscription=cs,
        added_visits=0,
        date_extended=datetime(2019, 2, 25, tzinfo=pytz.utc),
        extended_from=date(2019, 2, 25),
        extended_to=date(2019, 2, 26),
        related_event=event
    )
    # Update client subscription end date, as it was changed by extension
    cs.end_date = date(2019, 2, 26)
    cs.save()
    spy = mocker.spy(models.ExtensionHistory, 'delete')

    cs.revoke_extending(event)
    cs.refresh_from_db()

    assert_that(cs.end_date, is_(date(2019, 2, 25)))
    assert_that(
        calling(ex_his.refresh_from_db),
        raises(models.ExtensionHistory.DoesNotExist)
    )
    spy.assert_called_once()


def test_revoke_extending_with_chain(
    subscriptions_type_factory,
    event_factory,
    extension_history_factory,
    client_subscription_factory,
    mocker: MockFixture
):
    event_1 = event_factory(
        date=date(2019, 2, 25),
        event_class__date_from=date(2019, 1, 1),
        canceled_at=date(2019, 2, 24),
        canceled_with_extending=True
    )
    event_2 = event_factory(
        company=event_1.company,
        date=date(2019, 2, 26),
        event_class=event_1.event_class,
        canceled_at=date(2019, 2, 24),
        canceled_with_extending=True
    )
    event_3 = event_factory(
        company=event_1.company,
        date=date(2019, 2, 27),
        event_class=event_1.event_class,
        canceled_at=date(2019, 2, 24),
        canceled_with_extending=True
    )
    subs = subscriptions_type_factory(
        company=event_1.company,
        duration=1,
        duration_type=GRANULARITY.DAY,
        rounding=False,
        event_class__events=event_1.event_class
    )
    cs = client_subscription_factory(
        company=event_1.company,
        subscription=subs,
        purchase_date=date(2019, 2, 24),
        start_date=date(2019, 2, 25)
    )
    ex_his_1 = extension_history_factory(
        company=event_1.company,
        client_subscription=cs,
        added_visits=0,
        date_extended=datetime(2019, 2, 25, 12, 0, 0, tzinfo=pytz.utc),
        extended_from=date(2019, 2, 25),
        extended_to=date(2019, 2, 26),
        related_event=event_1
    )
    ex_his_2 = extension_history_factory(
        company=event_1.company,
        client_subscription=cs,
        added_visits=0,
        date_extended=datetime(2019, 2, 25, 12, 1, 0, tzinfo=pytz.utc),
        extended_from=date(2019, 2, 26),
        extended_to=date(2019, 2, 27),
        related_event=event_2
    )
    ex_his_3 = extension_history_factory(
        company=event_1.company,
        client_subscription=cs,
        added_visits=0,
        date_extended=datetime(2019, 2, 25, 12, 2, 0, tzinfo=pytz.utc),
        extended_from=date(2019, 2, 27),
        extended_to=date(2019, 2, 28),
        related_event=event_3
    )
    # Update client subscription end date, as it was changed by extension
    cs.end_date = date(2019, 2, 28)
    cs.save()

    spy = mocker.spy(models.ExtensionHistory, 'delete')
    cs.revoke_extending(event_1)
    cs.refresh_from_db()

    assert_that(cs.end_date, is_(date(2019, 2, 27)))
    assert_that(
        calling(ex_his_1.refresh_from_db),
        raises(models.ExtensionHistory.DoesNotExist)
    )
    ex_his_2.refresh_from_db()
    ex_his_3.refresh_from_db()
    assert_that(ex_his_2, has_properties(
        extended_from=date(2019, 2, 25),
        extended_to=date(2019, 2, 26)
    ))
    assert_that(ex_his_3, has_properties(
        extended_from=date(2019, 2, 26),
        extended_to=date(2019, 2, 27)
    ))
    spy.assert_called_once()


def test_revoke_extending_with_chain_non_ordered(
    subscriptions_type_factory,
    event_factory,
    extension_history_factory,
    client_subscription_factory,
    mocker: MockFixture
):
    event_1 = event_factory(
        date=date(2019, 2, 25),
        event_class__date_from=date(2019, 1, 1),
        canceled_at=date(2019, 2, 24),
        canceled_with_extending=True
    )
    event_2 = event_factory(
        company=event_1.company,
        date=date(2019, 2, 26),
        event_class=event_1.event_class,
        canceled_at=date(2019, 2, 24),
        canceled_with_extending=True
    )
    event_3 = event_factory(
        company=event_1.company,
        date=date(2019, 2, 27),
        event_class=event_1.event_class,
        canceled_at=date(2019, 2, 24),
        canceled_with_extending=True
    )
    subs = subscriptions_type_factory(
        company=event_1.company,
        duration=1,
        duration_type=GRANULARITY.DAY,
        rounding=False,
        event_class__events=event_1.event_class
    )
    cs = client_subscription_factory(
        company=event_1.company,
        subscription=subs,
        purchase_date=date(2019, 2, 24),
        start_date=date(2019, 2, 25)
    )
    ex_his_1 = extension_history_factory(
        company=event_1.company,
        client_subscription=cs,
        added_visits=0,
        date_extended=datetime(2019, 2, 25, 12, 1, 0, tzinfo=pytz.utc),
        extended_from=date(2019, 2, 26),
        extended_to=date(2019, 2, 27),
        related_event=event_1
    )
    ex_his_2 = extension_history_factory(
        company=event_1.company,
        client_subscription=cs,
        added_visits=0,
        date_extended=datetime(2019, 2, 25, 12, 2, 0, tzinfo=pytz.utc),
        extended_from=date(2019, 2, 27),
        extended_to=date(2019, 2, 28),
        related_event=event_2
    )
    ex_his_3 = extension_history_factory(
        company=event_1.company,
        client_subscription=cs,
        added_visits=0,
        date_extended=datetime(2019, 2, 25, 12, 0, 0, tzinfo=pytz.utc),
        extended_from=date(2019, 2, 25),
        extended_to=date(2019, 2, 26),
        related_event=event_3
    )
    # Update client subscription end date, as it was changed by extension
    cs.end_date = date(2019, 2, 28)
    cs.save()

    spy = mocker.spy(models.ExtensionHistory, 'delete')

    cs.revoke_extending(event_1)
    cs.refresh_from_db()

    assert_that(cs.end_date, is_(date(2019, 2, 27)))
    assert_that(
        calling(ex_his_1.refresh_from_db),
        raises(models.ExtensionHistory.DoesNotExist)
    )
    ex_his_2.refresh_from_db()
    ex_his_3.refresh_from_db()
    assert_that(ex_his_2, has_properties(
        extended_from=date(2019, 2, 26),
        extended_to=date(2019, 2, 27)
    ))
    assert_that(ex_his_3, has_properties(
        extended_from=date(2019, 2, 25),
        extended_to=date(2019, 2, 26)
    ))
    spy.assert_called_once()


def test_revoke_extending_no_extension_history(
    subscriptions_type_factory,
    event_factory,
    client_subscription_factory,
    mocker: MockFixture
):
    event = event_factory(
        date=date(2019, 2, 25),
        event_class__date_from=date(2019, 1, 1),
        canceled_at=date(2019, 2, 24),
        canceled_with_extending=False
    )
    subs = subscriptions_type_factory(
        company=event.company,
        duration=1,
        duration_type=GRANULARITY.DAY,
        rounding=False,
        event_class__events=event.event_class
    )
    cs = client_subscription_factory(
        company=event.company,
        subscription=subs,
        purchase_date=date(2019, 2, 24),
        start_date=date(2019, 2, 25)
    )
    spy = mocker.spy(models.ExtensionHistory, 'delete')
    # Update client subscription end date, as it was changed by extension

    cs.revoke_extending(event)

    spy.assert_not_called()
>>>>>>> 80f81ed7
<|MERGE_RESOLUTION|>--- conflicted
+++ resolved
@@ -2,17 +2,11 @@
 from typing import List
 
 import pytest
-<<<<<<< HEAD
-from freezegun import freeze_time
-from hamcrest import (
-    assert_that, contains_inanyorder, has_properties, is_,
-    has_length,
-=======
 import pytz
 from freezegun import freeze_time
 from hamcrest import (
-    assert_that, calling, contains_inanyorder, has_properties, is_, raises,
->>>>>>> 80f81ed7
+    assert_that, calling, contains_inanyorder, has_properties, is_,
+    has_length, raises,
 )
 from pytest_mock import MockFixture
 
@@ -440,7 +434,6 @@
     mock.assert_any_call(event)
 
 
-<<<<<<< HEAD
 @pytest.mark.parametrize('visits_left, expected_len', [
     (0, 0),
     (1, 1),
@@ -578,7 +571,8 @@
         cs.subscription, 'events_to_date', return_value=events_to_date)
 
     assert_that(cs.is_active_to_date(date(2019, 1, 1)), is_(expected))
-=======
+
+
 def test_manager_revoke_extending(
     subscriptions_type_factory,
     event_factory,
@@ -1057,5 +1051,4 @@
 
     cs.revoke_extending(event)
 
-    spy.assert_not_called()
->>>>>>> 80f81ed7
+    spy.assert_not_called()