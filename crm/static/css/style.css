--- conflicted
+++ resolved
@@ -142,11 +142,7 @@
 
 .btn-new {
   position: absolute;
-<<<<<<< HEAD
-  top: 17px;
-=======
   top: 15px;
->>>>>>> 405845d9
   right: 15px;
   z-index: 4; }
 
@@ -350,14 +346,10 @@
     padding: 5px 10px; }
 
   .btn-new {
-<<<<<<< HEAD
-    top: 20px; } }
-=======
     top: 22px; } }
 @media (max-width: 340px) {
   .btn-icon abbr {
     display: none; } }
->>>>>>> 405845d9
 @media screen and (-webkit-min-device-pixel-ratio: 0) {
   select, textarea, input[type="text"] {
     font-size: 16px !important; } }
