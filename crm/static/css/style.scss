--- conflicted
+++ resolved
@@ -204,11 +204,7 @@
 }
 .btn-new {
 	position: absolute;
-<<<<<<< HEAD
-	top: 17px;
-=======
 	top: 15px;
->>>>>>> 405845d9
 	right: 15px;
 	z-index: 4;
 }
