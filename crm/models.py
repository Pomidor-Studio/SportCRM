from __future__ import annotations

import logging
import decimal
import uuid
from datetime import date, datetime, timedelta, time
from itertools import count
from typing import Callable, Dict, List, Optional

import pendulum
import reversion
from django.contrib.auth import get_user_model
from django.contrib.auth.models import AbstractUser, UserManager
from django.core.exceptions import ValidationError
from django.core.validators import MaxValueValidator, MinValueValidator
from django.db import models, transaction, utils
<<<<<<< HEAD
from django.db.models import Q, Count, F
=======
from django.db.models import Q, Model
>>>>>>> 2885b852
from django.db.models.manager import BaseManager
from django.shortcuts import get_object_or_404
from django.urls import reverse, reverse_lazy
from django.utils import timezone
from django_multitenant.fields import TenantForeignKey
from django_multitenant.mixins import TenantManagerMixin, TenantQuerySet
from django_multitenant.models import TenantModel
from django_multitenant.utils import get_current_tenant
from phonenumber_field.modelfields import PhoneNumberField
from psycopg2 import Error as Psycopg2Error
from safedelete.managers import (
    SafeDeleteAllManager, SafeDeleteDeletedManager, SafeDeleteManager,
)
from safedelete.models import SafeDeleteModel
from transliterate import translit

from crm.enums import GRANULARITY
from crm.events import get_nearest_to, next_day, Weekdays
from crm.utils import pluralize

INTERNAL_COMPANY = 'INTERNAL'


logger = logging.getLogger('crm.models')


class NoFutureEvent(Exception):
    pass


class ScrmTenantManagerMixin:
    """
    Override TenantManagerMixin behaviour, as it ignore that queryset may be
    already instance of TenantQuerySet
    """

    def get_queryset(self):
        queryset = super().get_queryset()
        if not isinstance(queryset, TenantQuerySet):
            queryset = TenantQuerySet(self.model)

        current_tenant = get_current_tenant()
        if current_tenant:
            current_tenant_id = getattr(current_tenant, current_tenant.tenant_id, None)

            # TO CHANGE: tenant_id should be set in model Meta
            kwargs = {self.model.tenant_id: current_tenant_id}

            return super().get_queryset().filter(**kwargs)
        return queryset


class ScrmSafeDeleteManager(ScrmTenantManagerMixin, SafeDeleteManager):
    pass


class ScrmSafeDeleteAllManager(ScrmTenantManagerMixin, SafeDeleteAllManager):
    pass


class ScrmSafeDeleteDeletedManager(
    ScrmTenantManagerMixin,
    SafeDeleteDeletedManager
):
    pass


class ScrmSafeDeleteModel(SafeDeleteModel):
    objects = ScrmSafeDeleteManager()
    all_objects = ScrmSafeDeleteAllManager()
    deleted_objects = ScrmSafeDeleteDeletedManager()

    class Meta:
        abstract = True


@reversion.register()
class Company(models.Model):
    """Компания. Multitentant строится вокруг этой модели"""

    # Внутренее поле, нужное для работы административных аккаунтов
    # По факту является своеобразным uuid
    name = models.CharField("Название", max_length=100, unique=True)
    display_name = models.CharField('Отображаемое название', max_length=100)
    vk_group_id = models.CharField(
        'ИД группы вк',
        max_length=20,
        unique=True,
        null=True,
        blank=True
    )
    vk_access_token = models.CharField(
        'Токен группы вк',
        max_length=100,
        unique=True,
        null=True,
        blank=True
    )
    vk_confirmation_token = models.CharField(
        'Строка-подтверждение',
        max_length=20,
        null=True,
        blank=True
    )
    # Active to - means that company can access to site, and data until
    # date. If `active_to` is None, it means that company have unlimited
    # access, without any restriction
    active_to = models.DateField('Компания активна до', null=True, blank=True)
    tenant_id = 'id'

    def save(self, force_insert=False, force_update=False, using=None,
             update_fields=None):
        for idx in count(start=1):
            trans_name = translit(
                self.display_name, language_code='ru', reversed=True)
            name = trans_name.replace(' ', '_').lower()
            inner_name = f'{idx}_{name}'[:100]
            if not Company.objects.filter(name=inner_name).exists():
                self.name = inner_name
                break

        super().save(force_insert, force_update, using, update_fields)

    def __str__(self):
        return self.display_name


class CustomUserManager(TenantManagerMixin, UserManager):
    def generate_uniq_username(self, first_name, last_name, prefix='user'):
        for idx in count():
            trans_f = translit(first_name, language_code='ru', reversed=True)
            trans_l = translit(last_name, language_code='ru', reversed=True)
            name = f'{prefix}_{idx}_{trans_f}_{trans_l}'.lower()[:150]
            if not self.filter(username=name).exists():
                return name

    def create_coach(self, first_name, last_name):
        return self.create_user(
            self.generate_uniq_username(first_name, last_name, prefix='coach'),
            first_name=first_name, last_name=last_name,
            company=get_current_tenant()
        )


def get_user_current_tenant():
    """
    Hack, to provide way for admin user creations
    """
    current_tenant = get_current_tenant()
    if current_tenant is None:
        try:
            return (
                Company.objects
                .only('id')
                .filter(name=INTERNAL_COMPANY)
                .first()
            )
        except (Company.DoesNotExist, Psycopg2Error, utils.Error):
            return None


@reversion.register()
class User(TenantModel, AbstractUser):
    company = models.ForeignKey(
        Company,
        default=get_user_current_tenant,
        on_delete=models.PROTECT
    )
    tenant_id = 'company_id'

    objects = CustomUserManager()

    @property
    def is_coach(self) -> bool:
        return hasattr(self, 'coach')

    @property
    def is_manager(self) -> bool:
        return hasattr(self, 'manager')

    @property
    def has_vk_auth(self) -> bool:
        return self.social_auth.filter(provider='vk-oauth2').exists()

    @property
    def vk_id(self) -> Optional[str]:
        return self.vk_data('id') or self.vk_data('uid')

    @property
    def vk_link(self) -> Optional[str]:
        vkid = self.vk_id
        return 'https://vk.com/id{}'.format(vkid) if vkid else None

    def vk_data(self, data_key: str) -> Optional[str]:
        try:
            social = self.social_auth.get(provider='vk-oauth2')
        except models.ObjectDoesNotExist:
            return None

        if data_key == 'uid':
            return social.uid

        return social.extra_data.get(data_key)

    @property
    def vk_message_token(self) -> str:
        return self.company.vk_access_token


class CompanyObjectModel(TenantModel):
    """Абстрактный класс для разделяемых по компаниям моделей"""
    company = models.ForeignKey(
        Company,
        default=get_current_tenant,
        on_delete=models.PROTECT
    )
    tenant_id = 'company_id'

    class Meta:
        abstract = True
        unique_together = ["id", "company"]


@reversion.register()
class Location(ScrmSafeDeleteModel, CompanyObjectModel):
    name = models.CharField("Название", max_length=100)
    address = models.CharField("Адрес", max_length=1000, blank=True)

    def __str__(self):
        return self.name

    def get_absolute_url(self):
        return reverse_lazy('crm:manager:locations:list')

    @property
    def has_active_events(self):
        today = timezone.now().date()
        return self.eventclass_set.filter(
            Q(date_to__gt=today)
        ).exists()


@reversion.register()
class Coach(ScrmSafeDeleteModel, CompanyObjectModel):
    """
    Профиль тренера
    """
    user = models.OneToOneField(get_user_model(), on_delete=models.PROTECT)
    phone_number = PhoneNumberField("Телефон", blank=True)

    def __str__(self):
        return self.user.get_full_name()

    def get_absolute_url(self):
        return reverse('crm:manager:coach:detail', kwargs={'pk': self.pk})

    @property
    def has_active_events(self):
        today = timezone.now().date()
        return self.eventclass_set.filter(
            Q(date_from__gt=today) |
            Q(date_to__gt=today)
        ).exists()


@reversion.register()
class Manager(CompanyObjectModel):
    """
    Профиль менеджера
    """
    user = models.OneToOneField(get_user_model(), on_delete=models.PROTECT)
    phone_number = PhoneNumberField("Телефон", blank=True)

    def __str__(self):
        return self.user.get_full_name()


class EventClassManager(TenantManagerMixin, models.Manager):
    def active(self):
        return self.get_queryset().filter(
            Q(date_to__isnull=True) | Q(date_to__gte=date.today())
        )


@reversion.register()
class EventClass(CompanyObjectModel):
    """
    Описание шаблона мероприятия (Класс вид).
    Например, тренировки в зале бокса у Иванова по средам и пятницам
    """
    name = models.CharField("Наименование", max_length=100)
    location = TenantForeignKey(
        Location,
        on_delete=models.PROTECT,
        verbose_name="Место проведения")
    coach = TenantForeignKey(
        Coach,
        on_delete=models.PROTECT,
        verbose_name="Тренер")
    date_from = models.DateField("Дата с", null=True, blank=True)
    date_to = models.DateField("Дата по", null=True, blank=True)

    objects = EventClassManager()

    def get_one_time_visit_costs(self):
        return self.subscriptionstype_set.filter(one_time=True).first()

    def days(self) -> List[int]:
        """
        Get list of all weekdays of current event

        For example: [0, 2, 4] for monday, wednesday, friday
        """
        days = list(
            self.dayoftheweekclass_set
                .all()
                .order_by('day')
                .values_list('day', flat=True)
        )

        if not len(days):
            raise ValueError("Event class don't have any days to spread")

        return days

    def is_event_day(self, day: date) -> bool:
        """
        Возможна ли тренировка в указанный день

        :param day: День который надо проверить
        :return: Является ли указанный день - днем тренировки
        """

        # Проверяем, входит ли проверяемый день в диапазон проводимых тренировок
        if (self.date_from and self.date_from > day) or \
                (self.date_to and self.date_to < day):
            return False

        # Проверяем, проходят ли в этот день недели тренировки
        weekdays = self.dayoftheweekclass_set.all()
        if weekdays:
            for weekday in weekdays:
                if weekday.day == day.weekday():
                    break
            else:
                # https://ncoghlan-devs-python-notes.readthedocs.io/en/latest/python_concepts/break_else.html
                return False

        return True

    def get_nearest_event_to(self, required_day: date):
        return get_nearest_to(
            required_day, Weekdays(self.days()), self.date_to)

    def get_nearest_event_to_or_none(
        self,
        required_day: date
    ) -> Optional[date]:
        try:
            return self.get_nearest_event_to(required_day)
        except ValueError:
            return None

    def get_calendar(
        self,
        start_date: date,
        end_date: date
    ) -> Dict[date, Event]:
        """
        Создает полный календарь одного типа тренировки. Создается список
        всех возможный дней трениовок, ограниченный диапазоном дат.

        Сами события треннировки не создаются фактически, а могут появится лишь
        когда на эту тренировку будут назначены ученики.

        :param start_date: Начальная дата календаря
        :param end_date: Конечная дата календаря
        :return: Словарь из даты и возможной тренировки
        """
        events = {
            event.date: event
            for event in
            self.event_set.filter(date__range=(start_date, end_date))
        }

        if start_date < self.date_from:
            start_date = self.date_from

        if self.date_to and self.date_to < end_date:
            end_date = self.date_to

        days_time = {
            x['day']: (x['start_time'], x['end_time'])
            for x in
            self.dayoftheweekclass_set
                .all()
                .values('day', 'start_time', 'end_time')
        }

        for event_date in next_day(start_date, end_date, Weekdays(self.days())):
            if event_date not in events:
                event = Event(
                    date=event_date,
                    event_class=self
                )
                events[event_date] = event
            else:
                event = events[event_date]

            # Pre-set data to event can reduce response time in ten times
            # For example non-optimized response of full calendar for one month
            # is running for 929ms, after optimization only 80ms
            event.event_class_name = self.name
            try:
                event.start_time = days_time[event_date.weekday()][0]
                event.end_time = days_time[event_date.weekday()][1]
            except KeyError:
                pass

        return events

    # TODO: Нужны методы:
    #   - Создание нового event
    #       +Получение на конкретную дату
    #   - Валидация всех event (а можно ли редактировать описание
    #   тренировки, если они уже были?)

    @staticmethod
    def get_absolute_url():
        return reverse_lazy('crm:manager:event-class:list')

    def __str__(self):
        return self.name

    @property
    def detailed_name(self):
        return f'{self.name} y {self.coach} в {self.location}'


@reversion.register()
class DayOfTheWeekClass(CompanyObjectModel):
    """
    Мероприятие в конкретный день недели, в определенное время,
    определенной продолжительности
    """
    event = TenantForeignKey(
        EventClass,
        on_delete=models.CASCADE,
        verbose_name="Мероприятие"
    )
    # номер дня недели
    day = models.PositiveSmallIntegerField(
        "День недели",
        validators=[MinValueValidator(0), MaxValueValidator(6)]
    )
    start_time = models.TimeField(
        "Время начала тренировки",
        default=time(19)
    )
    end_time = models.TimeField(
        "Время окнчания тренировки",
        default=time(20)
    )

    class Meta:
        unique_together = ('day', 'event',)


# noinspection PyPep8Naming
class SubscriptionsTypeEventFilter:
    @staticmethod
    def ALL(event: Event) -> bool:
        return True

    @staticmethod
    def ACTIVE(event: Event) -> bool:
        return not event.is_canceled

    @staticmethod
    def CANCELED(event: Event) -> bool:
        return event.is_canceled


@reversion.register()
class SubscriptionsType(ScrmSafeDeleteModel, CompanyObjectModel):
    """
    Типы абонементов
    Описывает продолжительность действия, количество посещений,
    какие тренировки позволяет посещать
    """
    name = models.CharField("Название", max_length=100)
    price = models.FloatField("Стоимость")
    duration_type = models.CharField(
        "Временные рамки абонемента",
        max_length=20,
        choices=GRANULARITY,
        default=GRANULARITY.DAY
    )
    duration = models.PositiveIntegerField("Продолжительность")
    rounding = models.BooleanField(
        "Округление начала действия абонемента",
        default=False
    )
    visit_limit = models.PositiveIntegerField("Количество посещений")
    event_class = models.ManyToManyField(
        EventClass,
        verbose_name="Допустимые тренировки"
    )
    one_time = models.BooleanField(
        "Разовый абонемент",
        editable=False,
        default=False
    )

    def __str__(self):
        return self.name

    def start_date(self, rounding_date: date) -> pendulum.Date:
        """
        Возвращает дату начала действия абонемента после округления.

        :param rounding_date: дата начала действия абонемента до округления
        """
        p_date: pendulum.Date = pendulum.Date.fromordinal(
            rounding_date.toordinal())
        if not self.rounding:
            return p_date

        elif self.duration_type == GRANULARITY.DAY:
            return p_date

        elif self.duration_type == GRANULARITY.WEEK:
            return p_date.start_of('week')

        elif self.duration_type == GRANULARITY.MONTH:
            return p_date.start_of('month')

        elif self.duration_type == GRANULARITY.YEAR:
            return p_date.start_of('year')

        return p_date

    def end_date(self, start_date: date) -> Optional[pendulum.Date]:
        """
        Возвращает дату окончания действия абонемента.
        :param start_date: дата начала действия абонемента
        """
        rounded_start_date = self.start_date(start_date)

        if self.duration_type == GRANULARITY.DAY:
            return rounded_start_date.add(days=self.duration)

        elif self.duration_type == GRANULARITY.WEEK:
            return rounded_start_date.add(weeks=self.duration)

        elif self.duration_type == GRANULARITY.MONTH:
            return rounded_start_date.add(months=self.duration)

        elif self.duration_type == GRANULARITY.YEAR:
            return rounded_start_date.add(years=self.duration)

        return None

    def events_to_date(
        self, *,
        to_date: date,
        from_date: date = None,
        filter_runner: Callable[[Event], bool] =
            SubscriptionsTypeEventFilter.ACTIVE
    ) -> List[Event]:
        """
        Get list of all events that can be visited by this subscription type
        Event are sorted by date.

        :param to_date: End date of calendar
        :param from_date: Start date of calendar, if not provided date.today()
        will be used
        :param filter_runner: Filter event for given criteria. Default criteria
        select only active events.

        :return: List of all events
        """
        return sorted(
            filter(
                filter_runner,
                [
                    e for x in self.event_class.all()
                    for e in
                    x.get_calendar(from_date or date.today(), to_date).values()
                ]
            ),
            key=lambda x: x.date
        )

    @property
    def duration_postfix(self):
        return pluralize(
            *GRANULARITY.for_value(self.duration_type).pluralize,
            self.duration
        )

    @staticmethod
    def get_absolute_url():
        return reverse('crm:manager:subscription:list')


class ClientManager(TenantManagerMixin, models.Manager):

    def with_active_subscription_to_event(self, event: Event):
        cs = (
            ClientSubscriptions.objects
            .active_subscriptions_to_event(event)
            .order_by('client_id')
            .distinct('client_id')
            .values_list('client_id', flat=True)
        )
        return self.get_queryset().filter(id__in=cs)


@reversion.register()
class Client(CompanyObjectModel):
    """Клиент-Ученик. Котнактные данные. Баланс"""
    name = models.CharField("Имя", max_length=100)
    address = models.CharField("Адрес", max_length=255, blank=True)
    birthday = models.DateField("Дата рождения", null=True, blank=True)
    phone_number = PhoneNumberField("Телефон", blank=True)
    email_address = models.CharField("Email", max_length=50, blank=True)

    vk_user_id = models.IntegerField("id ученика в ВК", null=True, blank=True)
    balance = models.DecimalField(
        "Баланс",
        max_digits=9,
        decimal_places=2,
        default=0
    )
    qr_code = models.UUIDField(
        "QR код",
        blank=True,
        null=True,
        unique=True,
        default=uuid.uuid4
    )

    objects = ClientManager()

    class Meta:
        unique_together = ('company', 'name')

    def get_absolute_url(self):
        return reverse('crm:manager:client:detail', kwargs={'pk': self.pk})

    def last_sub(self, with_deleted=False):
        qs = self.clientsubscriptions_set

        if not with_deleted:
            qs = qs.filter(subscription__deleted__isnull=True)

        return qs.order_by('-purchase_date').first()

    def __str__(self):
        return self.name

    @property
    def vk_message_token(self) -> str:
        return self.company.vk_access_token

    def update_balance(self, top_up_amount, skip_notification: bool = False):
        """
        :param top_up_amount: Amount of added or removed from balance
        :param skip_notification: Prevent double notification send if buy sub
        """
        self.balance = self.balance + decimal.Decimal(top_up_amount)
        self.save()
        if not skip_notification:
            from google_tasks.tasks import enqueue
            enqueue('notify_client_balance', self.id)

    def add_balance_in_history(
        self,
        top_up_amount: int,
        reason: str,
        skip_notification: bool = False
    ):
        """
        :param top_up_amount: Amount of added or removed from balance
        :param reason: Reason of client balance modification
        :param skip_notification: Prevent double notification send if buy sub
        """
        with transaction.atomic():
            ClientBalanceChangeHistory.objects.create(
                change_value=top_up_amount,
                client=self,
                reason=reason
            )
            self.update_balance(top_up_amount, skip_notification)

    def signup_for_event(self, event: Event):
        with transaction.atomic():
            if not event.id:
                event.save()
            Attendance.objects.create(
                event=event,
                client=self,
                signed_up=True
            )

    def cancel_signup_for_event(self, event):
        with transaction.atomic():
            attendance = Attendance.objects.get(client=self, event=event)
            if attendance.subscription and attendance.marked:
                attendance.subscription.restore_visit()
            attendance.delete()

    def mark_visit(self, event, subscription: ClientSubscriptions):
        subscription.mark_visit(event)

    def restore_visit(self, event):
        attendance = Attendance.objects.get(client=self, event=event)
        attendance.restore_visit()


class ClientSubscriptionQuerySet(TenantQuerySet):
    def active_subscriptions_to_event(self, event: Event):
        """Get all active subscriptions for selected event"""
        return self.filter(
            subscription__event_class=event.event_class,
            start_date__lte=event.date,
            end_date__gte=event.date,
            visits_left__gt=0
        )

    def active_subscriptions_to_date(self, to_date: date):
        """
        Get all subscriptions, active at particular date

        :param to_date: Date to test activity
        :return:
        """
        return self.annotate(
            counted_visits_left=F('visits_on_by_time') - Count(
                'attendance',
                filter=Q(attendance__event__date__lt=to_date) &
                Q(attendance__subscription_id=F('id'))
            )
        ).filter(
            start_date__lte=to_date,
            end_date__gte=to_date,
            counted_visits_left__gt=0
        )

    def active_subscriptions(self):
        today = date.today()
        return self.filter(
            start_date__lte=today,
            end_date__gte=today,
            visits_left__gt=0
        )


class ClientSubscriptionsManager(
    ScrmTenantManagerMixin,
    BaseManager.from_queryset(ClientSubscriptionQuerySet)
):
    def active_subscriptions_to_event(self, event: Event):
        return self.get_queryset().active_subscriptions_to_event(event)

    def active_subscriptions_to_date(self, to_date: date):
        return self.get_queryset().active_subscriptions_to_date(to_date)

    def active_subscriptions(self):
        return self.get_queryset().active_subscriptions()

    def extend_by_cancellation(self, cancelled_event: Event):
        for subscription in self.active_subscriptions_to_event(cancelled_event):
            subscription.extend_by_cancellation(cancelled_event)

    def revoke_extending(self, activated_event: Event):
        # Don't try revoke on non-active events or non-canceled evens
        if not activated_event.is_active or \
                not activated_event.is_canceled or \
                not activated_event.canceled_with_extending:
            return

        subs_ids = activated_event.extensionhistory_set.all().values_list(
            'client_subscription_id', flat=True)

        for subscription in self.get_queryset().filter(id__in=subs_ids):
            subscription.revoke_extending(activated_event)


class ClientAttendanceExists(Exception):
    pass


@reversion.register()
class ClientSubscriptions(CompanyObjectModel):
    """Абонементы клиента"""
    client = TenantForeignKey(
        Client,
        on_delete=models.PROTECT,
        verbose_name="Ученик")
    subscription = TenantForeignKey(
        SubscriptionsType,
        on_delete=models.PROTECT,
        verbose_name="Тип Абонемента")
    purchase_date = models.DateField("Дата покупки", default=date.today)
    start_date = models.DateField("Дата начала", default=date.today)
    end_date = models.DateField(null=True)
    price = models.FloatField("Стоимость")
    visits_on_by_time = models.PositiveSmallIntegerField(
        "Количество визитов на момент покупки"
    )
    visits_left = models.PositiveIntegerField("Остаток посещений")

    objects = ClientSubscriptionsManager()

    def save(self, *args, **kwargs):
        # Prevent change end date for extended client subscription
        if not self.id:
            self.start_date = self.subscription.start_date(self.start_date)
            self.end_date = self.subscription.end_date(self.start_date)
            # Save original provided client visits limit
            self.visits_on_by_time = self.visits_left

        super().save(*args, **kwargs)

    def extend_duration(self, added_visits: int, reason: str = ''):
        new_end_date = self.nearest_extended_end_date()

        if new_end_date == self.end_date and added_visits == 0:
            return

        with transaction.atomic():
            ExtensionHistory.objects.create(
                client_subscription=self,
                reason=reason,
                added_visits=added_visits,
                extended_from=(
                    self.end_date if new_end_date != self.end_date else None
                ),
                extended_to=(
                    new_end_date if new_end_date != self.end_date else None
                )
            )
            self.visits_left += added_visits
            self.end_date = new_end_date
            self.save()
            from google_tasks.tasks import enqueue
            enqueue('notify_client_subscription_extend', self.id)

    def extend_by_cancellation(self, cancelled_event: Event):
        possible_extension_date = self.nearest_extended_end_date(
            cancelled_event.event_class)

        if possible_extension_date == self.end_date:
            # Don't extend if there is no more future events for this
            # event class
            return

        with transaction.atomic():
            ExtensionHistory.objects.create(
                client_subscription=self,
                reason=f'В связи с отменой тренировки {cancelled_event}',
                added_visits=0,
                related_event=cancelled_event,
                extended_from=self.end_date,
                extended_to=possible_extension_date
            )

            self.end_date = possible_extension_date
            self.save()

    def revoke_extending(self, activated_event: Event):
        extension_to_delete = (
            activated_event.extensionhistory_set
            .filter(client_subscription=self)
            .order_by('date_extended')
            .first()
        )
        if not extension_to_delete:
            # Nothing to delete
            return

        extending_chain = ExtensionHistory.objects.filter(
            client_subscription=self,
            date_extended__gt=extension_to_delete.date_extended
        )

        # If we have any extension history AFTER removable,
        # we must rebuild history date changing
        # Set current extension history dates to next extension history item
        # and so further.
        # Last extension history extended_from will be used as real date,
        # on which will be truncated client subscription
        # If there is empty chain, it means that extension history is last one
        # and no history rebuilding needed
        prev_from = extension_to_delete.extended_from
        prev_to = extension_to_delete.extended_to
        with transaction.atomic():
            for chained_extension in extending_chain:
                current_from = chained_extension.extended_from
                current_to = chained_extension.extended_to

                chained_extension.extended_from = prev_from
                chained_extension.extended_to = prev_to
                chained_extension.save()

                prev_from = current_from
                prev_to = current_to

            if prev_from:
                self.end_date = prev_from
                self.save()
            else:
                logger.error(
                    'Subscription date extension with empty extended_from found'
                )

            extension_to_delete.delete()

    def nearest_extended_end_date(self, event_class: EventClass = None):
        possible_events = self.subscription.event_class.filter(
            Q(date_to__isnull=True) | Q(date_to__gt=self.end_date)
        )

        if event_class:
            possible_events = possible_events.filter(id=event_class.id)

        if not possible_events.exists():
            return self.end_date

        new_end_date = list(filter(bool, [
            x.get_nearest_event_to_or_none(self.end_date)
            for x in possible_events
        ]))

        return min(new_end_date) if len(new_end_date) else self.end_date

    def is_extended(self):
        return self.extensionhistory_set.exists()

    def get_absolute_url(self):
        return reverse(
            'crm:manager:client:detail', kwargs={'pk': self.client.id})

    def remained_events(self) -> List[Event]:
        """
        Return list of remained events from today until end date. With care
        about left visits.

        :return: List of all events that can be visited one after one,
        by this client subscription
        """
        return (
            self.subscription
                .events_to_date(to_date=self.end_date)[:self.visits_left]
        )

    def is_overlapping(self) -> bool:
        """
        Return information that client subscription allows visit more events
        than are planned

        :return: True if after visiting all events from calendar will remain
        some visits on this subscription
        """
        return len(self.subscription.events_to_date(
            from_date=self.start_date, to_date=self.end_date
        )) < self.visits_left

    def is_overlapping_with_cancelled(self) -> bool:
        """
        Return information that client subscription allows visit more events
        than are planned, event with canceled events

        :return: True if after visiting all events from calendar will remain
        some visits on this subscription. And this quantity of remaining
        canceled events is greater that remaining visits minus active events
        """
        return len(self.subscription.events_to_date(
            from_date=self.start_date,
            to_date=self.end_date,
            filter_runner=SubscriptionsTypeEventFilter.ALL
        )) < self.visits_left

    def canceled_events(
        self,
        from_date: date = None,
        to_date: date = None
    ) -> List[Event]:
        return self.subscription.events_to_date(
            from_date=from_date or self.start_date,
            to_date=to_date or self.end_date,
            filter_runner=SubscriptionsTypeEventFilter.CANCELED
        )

    def canceled_events_count(self):
        return len(self.canceled_events())

    def is_active_at_date_without_events(self, check_date) -> bool:
        """
        Check if client subscription is active at particular date.
        It's simple check, without events investigation. Check only if
        client subscription have some visits left, and date is in allowed
        rage.

        This function can be used when we need check some attendance for
        past date.

        :param check_date: what date we check
        :return: is active subscription at date or not
        """
        return (
            self.start_date <= check_date <= self.end_date and
            self.visits_left > 0
        )

    def is_active_to_date(self, to_date: date) -> bool:
        """
        Check if current client subscription is valid until some date.

        This check is performed only from current day to future date. It all
        because we check current visits limit, and calculations about "how
        much visits was on some past date" ignored.

        :param to_date: until what date check activity
        :return: is active client subscription or not
        """
        if not self.is_active_at_date_without_events(to_date):
            return False

        # Extract one day - to check if subscriptions ends before date
        future_events = self.subscription.events_to_date(
            to_date=(to_date - timedelta(days=1)))

        # If visits limit ends before date, we are sure that subscription is
        # no more active
        return not (self.visits_left - len(future_events) <= 0)

    def is_active(self) -> bool:
        return self.is_active_to_date(date.today())

    @property
    def is_expiring(self) -> bool:
        delta = self.end_date - date.today()
        return delta.days <= 7 or self.visits_left == 1

    def mark_visit(self, event):
        """Отметить посещение по абонементу"""
        if not self.is_active_at_date_without_events(event.date):
            raise ValueError('Subscription or event is incorrect')

        with transaction.atomic():
            created, _ = Attendance.objects.get_or_create(
                event=event,
                client=self.client,
                marked=False,
                defaults={'subscription': self})
            if created:
                created.mark_visit(self)
                self.visits_left = self.visits_left - 1
                self.save()
                from google_tasks.tasks import enqueue
                enqueue('notify_client_subscription_visit', self.id)
            else:
                raise ClientAttendanceExists(
                    'Client attendance for this event already exists')

    def restore_visit(self):
        with transaction.atomic():
            self.visits_left = self.visits_left + 1
            self.save()
            from google_tasks.tasks import enqueue
            enqueue('notify_client_subscription_visit', self.id)

    class Meta:
        ordering = ['purchase_date']

    def __str__(self):
        return f'{self.subscription.name} (до {self.end_date:%d.%m.%Y})'


class ClientBalanceChangeHistory(CompanyObjectModel):
    change_value = models.DecimalField(
        "Сумма изменения баланса",
        max_digits=9,
        decimal_places=2,
        default=0
    )
    client = TenantForeignKey(
        Client,
        on_delete=models.PROTECT,
        verbose_name="Ученик"
    )
    reason = models.TextField(
        "Причина изменения баланса",
        blank=True
    )
    subscription = TenantForeignKey(
        ClientSubscriptions,
        on_delete=models.PROTECT,
        blank=True,
        verbose_name="Абонемент Клиента",
        null=True,
        default=None
    )
    entry_date = models.DateTimeField(
        "Дата зачисления",
        default=timezone.now
    )


@reversion.register()
class ExtensionHistory(CompanyObjectModel):
    client_subscription = TenantForeignKey(
        ClientSubscriptions,
        on_delete=models.PROTECT,
        verbose_name='Абонемент клиента')
    date_extended = models.DateTimeField(
        'Дата продления',
        default=timezone.now)
    reason = models.CharField('Причина продления', max_length=255, blank=False)
    related_event = TenantForeignKey(
        to='Event',
        on_delete=models.PROTECT,
        null=True
    )
    added_visits = models.PositiveIntegerField("Добавлено посещений")
    extended_from = models.DateField(
        'Абонеметы был продлен с',
        blank=True,
        null=True
    )
    extended_to = models.DateField(
        'Абонемент продлен до дня',
        blank=True,
        null=True
    )

    class Meta:
        ordering = ['date_extended']


class EventManager(TenantManagerMixin, models.Manager):
    def get_or_virtual(self, event_class_id: int, event_date: date) -> Event:
        try:
            return self.get(event_class_id=event_class_id, date=event_date)
        except Event.DoesNotExist:
            event_class = get_object_or_404(EventClass, id=event_class_id)
            return Event(date=event_date, event_class=event_class)


@reversion.register()
class Event(CompanyObjectModel):
    """Конкретное мероприятие (тренировка)"""
    # TODO: Валидацию по event_class
    date = models.DateField("Дата")
    event_class = TenantForeignKey(
        EventClass,
        on_delete=models.PROTECT,
        verbose_name="Тренировка"
    )
    canceled_at = models.DateField('Дата отмены тренировки', null=True)
    canceled_with_extending = models.BooleanField(
        'Отмена была с продленим абонемента?',
        default=False
    )
    is_closed = models.BooleanField(
        'Тренировка закрыта',
        default=False
    )

    objects = EventManager()

    class Meta:
        unique_together = ('event_class', 'date',)

    def clean(self):
        # Проверяем пренадлижит ли указанная дата тренировке
        # TODO: Refactor dump Event.is_event_day
        if not self.event_class.is_event_day(self.date):
            raise ValidationError({"date": "Дата не соответствует тренировке"})

    def get_present_clients_count(self):
        # Получаем количество посетивших данную тренировку клиентов
        return self.attendance_set.all().count()

    def get_clients_count_one_time_sub(self):
        # Получаем количество посетивших данную тренировку
        # по одноразовому абонементу
        queryset = ClientSubscriptions.objects.filter(
            subscription__in=SubscriptionsType.objects.filter(
                event_class=self.event_class, visit_limit=1
            ),
            purchase_date=self.date,
            start_date=self.date,
            client__in=[
                attendance.client
                for attendance in self.attendance_set.all()
            ]
        )
        return queryset.count()

    def get_subs_sales(self):
        # Получаем количество проданных абонементов
        queryset = ClientSubscriptions.objects.filter(
            subscription__in=SubscriptionsType.objects.filter(
                event_class=self.event_class
            ),
            purchase_date=self.date,
            start_date=self.date,
            client__in=[
                attendance.client
                for attendance in self.attendance_set.all()
            ]
        )
        return queryset.count()

    def get_profit(self):
        # Получаем прибыль
        queryset = ClientSubscriptions.objects.filter(
            subscription__in=SubscriptionsType.objects.filter(
                event_class=self.event_class
            ),
            purchase_date=self.date,
            start_date=self.date,
            client__in=[
                attendance.client
                for attendance in self.attendance_set.all()
            ]
        )
        queryset = queryset.values_list('price', flat=True)

        return sum(list(queryset))

    def __str__(self):
        return f'{self.date:"%Y-%m-%d"} {self.event_class}'

    @property
    def is_virtual(self):
        return self.id is None

    @property
    def is_canceled(self):
        return self.canceled_at is not None

    @property
    def is_active(self):
        return self.date >= date.today()

    @property
    def is_non_editable(self):
        return self.is_canceled or self.is_closed

    @property
    def is_overpast(self):
        return self.date <= date.today()

    # Hack to cache event class name in useful cases
    # Usage can be seen in EventClass.get_calendar
    _ec_name: str = None
    _start_time: time = None
    _end_time: time = None

    @property
    def event_class_name(self) -> str:
        return self._ec_name if self._ec_name else self.event_class.name

    @event_class_name.setter
    def event_class_name(self, val):
        self._ec_name = val

    @property
    def start_time(self):
        if self._start_time:
            return self._start_time

        weekday = self.date.weekday()
        start_time = self.event_class.dayoftheweekclass_set.filter(
            day=weekday
        ).first().start_time
        return start_time

    @start_time.setter
    def start_time(self, val):
        self._start_time = val

    @property
    def end_time(self):
        if self._end_time:
            return self._end_time

        weekday = self.date.weekday()
        end_time = self.event_class.dayoftheweekclass_set.filter(
            day=weekday
        ).first().end_time
        return end_time

    @end_time.setter
    def end_time(self, val):
        self._end_time = val

    def cancel_event(self, extend_subscriptions=False):
        if not self.is_active:
            raise ValueError("Event is outdated. It can't be canceled.")

        if self.is_canceled:
            raise ValueError("Event is already cancelled.")

        with transaction.atomic():
            self.canceled_at = date.today()
            self.canceled_with_extending = extend_subscriptions
            self.save()

            if extend_subscriptions:
                ClientSubscriptions.objects.extend_by_cancellation(self)

            try:
                from google_tasks.tasks import enqueue
                enqueue('notify_event_cancellation', self.id)
            except ImportError:
                pass

    def activate_event(self, revoke_extending=False):
        if not self.is_active:
            raise ValueError("Event is outdated. It can't be activated.")

        if not self.is_canceled:
            raise ValueError("Event is already in action.")

        original_cwe = self.canceled_with_extending
        with transaction.atomic():
            self.canceled_at = None
            self.canceled_with_extending = False
            self.save()

            if revoke_extending and original_cwe:
                ClientSubscriptions.objects.revoke_extending(self)

    def close_event(self):
        """Закрыть тренировку"""
        if not self.is_overpast:
            raise ValueError("Event for future date, can't be closed")

        if self.is_closed:
            raise ValueError("Event is already closed")

        self.is_closed = True
        self.save()
        from google_tasks.tasks import enqueue
        enqueue('notify_manager_event_closed', self.id)

    def open_event(self):
        """Открыть тренировку"""
        if not self.is_closed:
            raise ValueError("Event is already opened")

        self.is_closed = False
        self.save()
        from google_tasks.tasks import enqueue
        enqueue('notify_manager_event_opened', self.id)


@reversion.register()
class Attendance(CompanyObjectModel):
    """Посещение клиентом мероприятия(тренировки)"""
    client = TenantForeignKey(
        Client,
        on_delete=models.PROTECT,
        verbose_name="Ученик"
    )
    event = TenantForeignKey(
        Event,
        on_delete=models.PROTECT,
        verbose_name="Тренировка"
    )
    subscription = TenantForeignKey(
        ClientSubscriptions,
        on_delete=models.PROTECT,
        blank=True,
        verbose_name="Абонемент Клиента",
        null=True,
        default=None
    )

    marked = models.BooleanField(
        'Присутствовал на мероприятии',
        default=False
    )
    signed_up = models.BooleanField(
        'Записан на мероприятие',
        default=False
    )

    def mark_visit(self, subscription: ClientSubscriptions ):
        self.subscription = subscription
        self.marked = True
        self.save()

    def restore_visit(self):
        with transaction.atomic():
            self.marked = False
            if self.subscription:
                self.subscription.restore_visit()
            self.save()

    class Meta:
        unique_together = ('client', 'event',)

    def __str__(self):
        return f'{self.client} {self.event}'<|MERGE_RESOLUTION|>--- conflicted
+++ resolved
@@ -14,11 +14,7 @@
 from django.core.exceptions import ValidationError
 from django.core.validators import MaxValueValidator, MinValueValidator
 from django.db import models, transaction, utils
-<<<<<<< HEAD
-from django.db.models import Q, Count, F
-=======
-from django.db.models import Q, Model
->>>>>>> 2885b852
+from django.db.models import Q, Model, Count, F
 from django.db.models.manager import BaseManager
 from django.shortcuts import get_object_or_404
 from django.urls import reverse, reverse_lazy
