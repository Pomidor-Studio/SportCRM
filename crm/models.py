from __future__ import annotations

<<<<<<< HEAD
=======
import logging
>>>>>>> 1ee2bdaa
import uuid
from datetime import date, timedelta
from itertools import count
from typing import Dict, List, Optional

import pendulum
import reversion
from django.contrib.auth import get_user_model
from django.contrib.auth.models import AbstractUser, UserManager
from django.core.exceptions import ValidationError
from django.core.validators import MaxValueValidator, MinValueValidator
from django.db import models, transaction, utils
from django.db.models import Q
from django.db.models.manager import BaseManager
from django.shortcuts import get_object_or_404
from django.urls import reverse, reverse_lazy
from django.utils import timezone
from django_multitenant.fields import TenantForeignKey
from django_multitenant.mixins import TenantManagerMixin, TenantQuerySet
from django_multitenant.models import TenantModel
from django_multitenant.utils import get_current_tenant
from phonenumber_field.modelfields import PhoneNumberField
from psycopg2 import Error as Psycopg2Error
from safedelete.managers import (
    SafeDeleteAllManager, SafeDeleteDeletedManager, SafeDeleteManager,
)
from safedelete.models import SafeDeleteModel
from transliterate import translit

from crm.enums import GRANULARITY
from crm.events import get_nearest_to, next_day, Weekdays
from crm.utils import pluralize

INTERNAL_COMPANY = 'INTERNAL'


logger = logging.getLogger('crm.models')


class NoFutureEvent(Exception):
    pass


class ScrmTenantManagerMixin:
    """
    Override TenantManagerMixin behaviour, as it ignore that queryset may be
    already instance of TenantQuerySet
    """

    def get_queryset(self):
        queryset = super().get_queryset()
        if not isinstance(queryset, TenantQuerySet):
            queryset = TenantQuerySet(self.model)

        current_tenant = get_current_tenant()
        if current_tenant:
            current_tenant_id = getattr(current_tenant, current_tenant.tenant_id, None)

            # TO CHANGE: tenant_id should be set in model Meta
            kwargs = {self.model.tenant_id: current_tenant_id}

            return super().get_queryset().filter(**kwargs)
        return queryset


class ScrmSafeDeleteManager(ScrmTenantManagerMixin, SafeDeleteManager):
    pass


class ScrmSafeDeleteAllManager(ScrmTenantManagerMixin, SafeDeleteAllManager):
    pass


class ScrmSafeDeleteDeletedManager(
    ScrmTenantManagerMixin,
    SafeDeleteDeletedManager
):
    pass


class ScrmSafeDeleteModel(SafeDeleteModel):
    objects = ScrmSafeDeleteManager()
    all_objects = ScrmSafeDeleteAllManager()
    deleted_objects = ScrmSafeDeleteDeletedManager()

    class Meta:
        abstract = True


@reversion.register()
class Company(models.Model):
    """Компания. Multitentant строится вокруг этой модели"""

    # Внутренее поле, нужное для работы административных аккаунтов
    # По факту является своеобразным uuid
    name = models.CharField("Название", max_length=100, unique=True)
    display_name = models.CharField('Отображаемое название', max_length=100)
    vk_group_id = models.CharField('ИД группы вк', max_length=20, unique=True, null=True, blank=True)
    vk_access_token = models.CharField('Токен группы вк', max_length=100, unique=True, null=True, blank=True)
    vk_confirmation_token = models.CharField('Строка-подтверждение', max_length=20, null=True, blank=True)
    tenant_id = 'id'

    def save(self, force_insert=False, force_update=False, using=None,
             update_fields=None):
        for idx in count(start=1):
            trans_name = translit(
                self.display_name, language_code='ru', reversed=True)
            name = trans_name.replace(' ', '_').lower()
            inner_name = f'{idx}_{name}'[:100]
            if not Company.objects.filter(name=inner_name).exists():
                self.name = inner_name
                break

        super().save(force_insert, force_update, using, update_fields)

    def __str__(self):
        return self.display_name


class CustomUserManager(TenantManagerMixin, UserManager):
    def generate_uniq_username(self, first_name, last_name, prefix='user'):
        for idx in count():
            trans_f = translit(first_name, language_code='ru', reversed=True)
            trans_l = translit(last_name, language_code='ru', reversed=True)
            name = f'{prefix}_{idx}_{trans_f}_{trans_l}'.lower()[:150]
            if not self.filter(username=name).exists():
                return name

    def create_coach(self, first_name, last_name):
        return self.create_user(
            self.generate_uniq_username(first_name, last_name, prefix='coach'),
            first_name=first_name, last_name=last_name,
            company=get_current_tenant()
        )


def get_user_current_tenant():
    """
    Hack, to provide way for admin user creations
    """
    current_tenant = get_current_tenant()
    if current_tenant is None:
        try:
            return (
                Company.objects
                .only('id')
                .filter(name=INTERNAL_COMPANY)
                .first()
            )
        except (Company.DoesNotExist, Psycopg2Error, utils.Error):
            return None


@reversion.register()
class User(TenantModel, AbstractUser):
    company = models.ForeignKey(
        Company,
        default=get_user_current_tenant,
        on_delete=models.PROTECT
    )
    tenant_id = 'company_id'

    objects = CustomUserManager()

    @property
    def is_coach(self) -> bool:
        return hasattr(self, 'coach')

    @property
    def is_manager(self) -> bool:
        return hasattr(self, 'manager')

    @property
    def has_vk_auth(self) -> bool:
        return self.social_auth.filter(provider='vk-oauth2').exists()

    @property
    def vk_id(self) -> Optional[str]:
        return self.vk_data('id')

    @property
    def vk_link(self) -> Optional[str]:
        vkid = self.vk_id
        return 'https://vk.com/id{}'.format(vkid) if vkid else None

    def vk_data(self, data_key: str) -> Optional[str]:
        try:
            social = self.social_auth.get(provider='vk-oauth2')
        except models.ObjectDoesNotExist:
            return None

        return social.extra_data.get(data_key)

    @property
    def vk_message_token(self) -> str:
        return self.company.vk_access_token


class CompanyObjectModel(TenantModel):
    """Абстрактный класс для разделяемых по компаниям моделей"""
    company = models.ForeignKey(
        Company,
        default=get_current_tenant,
        on_delete=models.PROTECT
    )
    tenant_id = 'company_id'

    class Meta:
        abstract = True
        unique_together = ["id", "company"]


@reversion.register()
class Location(ScrmSafeDeleteModel, CompanyObjectModel):
    name = models.CharField("Название", max_length=100)
    address = models.CharField("Адрес", max_length=1000, blank=True)

    def __str__(self):
        return self.name

    def get_absolute_url(self):
        return reverse_lazy('crm:manager:locations:list')


@reversion.register()
class Coach(ScrmSafeDeleteModel, CompanyObjectModel):
    """
    Профиль тренера
    """
    user = models.OneToOneField(get_user_model(), on_delete=models.PROTECT)
    phone_number = PhoneNumberField("Телефон", blank=True)

    def __str__(self):
        return self.user.get_full_name()

    def get_absolute_url(self):
        return reverse('crm:manager:coach:detail', kwargs={'pk': self.pk})

    @property
    def has_active_events(self):
        today = timezone.now().date()
        return self.eventclass_set.filter(
            Q(date_from__gt=today) |
            Q(date_to__gt=today)
        ).exists()


@reversion.register()
class Manager(CompanyObjectModel):
    """
    Профиль менеджера
    """
    user = models.OneToOneField(get_user_model(), on_delete=models.PROTECT)
    phone_number = PhoneNumberField("Телефон", blank=True)

    def __str__(self):
        return self.user.get_full_name()


@reversion.register()
class EventClass(CompanyObjectModel):
    """
    Описание шаблона мероприятия (Класс вид).
    Например, тренировки в зале бокса у Иванова по средам и пятницам
    """
    name = models.CharField("Название", max_length=100)
    location = TenantForeignKey(
        Location,
        on_delete=models.PROTECT,
        verbose_name="Расположение")
    coach = TenantForeignKey(
        Coach,
        on_delete=models.PROTECT,
        verbose_name="Тренер")
    date_from = models.DateField("Дата с", null=True, blank=True)
    date_to = models.DateField("Дата по", null=True, blank=True)

    def days(self) -> List[int]:
        """
        Get list of all weekdays of current event

        For example: [0, 2, 4] for monday, wednesday, friday
        """
        days = list(
            self.dayoftheweekclass_set
                .all()
                .order_by('day')
                .values_list('day', flat=True)
        )

        if not len(days):
            raise ValueError("Event class don't have any days to spread")

        return days

    def is_event_day(self, day: date) -> bool:
        """
        Возможна ли тренировка в указанный день

        :param day: День который надо проверить
        :return: Является ли указанный день - днем тренировки
        """

        # Проверяем, входит ли проверяемый день в диапазон проводимых тренировок
        if (self.date_from and self.date_from > day) or \
                (self.date_to and self.date_to < day):
            return False

        # Проверяем, проходят ли в этот день недели тренировки
        weekdays = self.dayoftheweekclass_set.all()
        if weekdays:
            for weekday in weekdays:
                if weekday.day == day.weekday():
                    break
            else:
                # https://ncoghlan-devs-python-notes.readthedocs.io/en/latest/python_concepts/break_else.html
                return False

        return True

    def get_nearest_event_to(self, required_day: date):
        return get_nearest_to(
            required_day, Weekdays(self.days()), self.date_to)

    def get_nearest_event_to_or_none(
        self,
        required_day: date
    ) -> Optional[date]:
        try:
            return self.get_nearest_event_to(required_day)
        except ValueError:
            return None

    def get_calendar(
        self,
        start_date: date,
        end_date: date
    ) -> Dict[date, Event]:
        """
        Создает полный календарь одного типа тренировки. Создается список
        всех возможный дней трениовок, ограниченный диапазоном дат.

        Сами события треннировки не создаются фактически, а могут появится лишь
        когда на эту тренировку будут назначены ученики.

        :param start_date: Начальная дата календаря
        :param end_date: Конечная дата календаря
        :return: Словарь из даты и возможной тренировки
        """
        events = {
            event.date: event
            for event in
            self.event_set.filter(date__range=(start_date, end_date))
        }
        # Решение влоб - перебор всех дней с проверкой входят
        # ли они в календарь.
        # TODO: переписать на генератор(yield) -
        #  EventClass может возвращать следующий день исходя из настроек
        for n in range(int((end_date - start_date).days)):
            curr_date = start_date + timedelta(n)
            if curr_date not in events:
                if self.is_event_day(curr_date):
                    events[curr_date] = Event(date=curr_date, event_class=self)

        return events

    def get_calendar_gen(
        self,
        start_date: date,
        end_date: date
    ) -> Dict[date, Event]:
        """
        Создает полный календарь одного типа тренировки. Создается список
        всех возможный дней трениовок, ограниченный диапазоном дат.

        Сами события треннировки не создаются фактически, а могут появится лишь
        когда на эту тренировку будут назначены ученики.

        :param start_date: Начальная дата календаря
        :param end_date: Конечная дата календаря
        :return: Словарь из даты и возможной тренировки
        """
        events = {
            event.date: event
            for event in
            self.event_set.filter(date__range=(start_date, end_date))
        }
        for event_date in next_day(start_date, end_date, Weekdays(self.days())):
            if event_date not in events:
                events[event_date] = Event(date=event_date, event_class=self)

        return events

    # TODO: Нужны методы:
    #   - Создание нового event
    #       +Получение на конкретную дату
    #   - Валидация всех event (а можно ли редактировать описание
    #   тренировки, если они уже были?)

    @staticmethod
    def get_absolute_url():
        return reverse_lazy('crm:manager:event-class:list')

    def __str__(self):
        return self.name

    @property
    def detailed_name(self):
        return f'{self.name} y {self.coach} в {self.location}'


@reversion.register()
class DayOfTheWeekClass(CompanyObjectModel):
    """
    Мероприятие в конкретный день недели, в определенное время,
    определенной продолжительности
    """
    event = TenantForeignKey(
        EventClass,
        on_delete=models.CASCADE,
        verbose_name="Мероприятие"
    )
    # номер дня недели
    day = models.PositiveSmallIntegerField(
        "День недели",
        validators=[MinValueValidator(0), MaxValueValidator(6)]
    )
    start_time = models.TimeField(
        "Время начала тренировки",
        default=timezone.now
    )
    end_time = models.TimeField(
        "Время окнчания тренировки",
        default=timezone.now
    )

    class Meta:
        unique_together = ('day', 'event',)


@reversion.register()
class SubscriptionsType(ScrmSafeDeleteModel, CompanyObjectModel):
    """
    Типы абонементов
    Описывает продолжительность действия, количество посещений,
    какие тренировки позволяет посещать
    """
    name = models.CharField("Название", max_length=100)
    price = models.FloatField("Стоимость")
    duration_type = models.CharField(
        "Временные рамки абонемента",
        max_length=20,
        choices=GRANULARITY,
        default=GRANULARITY.DAY
    )
    duration = models.PositiveIntegerField("Продолжительность")
    rounding = models.BooleanField(
        "Округление начала действия абонемента",
        default=False
    )
    visit_limit = models.PositiveIntegerField("Количество посещений")
    event_class = models.ManyToManyField(
        EventClass,
        verbose_name="Допустимые тренировки"
    )

    def __str__(self):
        return self.name

    def start_date(self, rounding_date: date) -> pendulum.Date:
        """
        Возвращает дату начала действия абонемента после округления.

        :param rounding_date: дата начала действия абонемента до округления
        """
        p_date: pendulum.Date = pendulum.Date.fromordinal(
            rounding_date.toordinal())
        if not self.rounding:
            return p_date

        elif self.duration_type == GRANULARITY.DAY:
            return p_date

        elif self.duration_type == GRANULARITY.WEEK:
            return p_date.start_of('week')

        elif self.duration_type == GRANULARITY.MONTH:
            return p_date.start_of('month')

        elif self.duration_type == GRANULARITY.YEAR:
            return p_date.start_of('year')

        return p_date

    def end_date(self, start_date: date) -> Optional[pendulum.Date]:
        """
        Возвращает дату окончания действия абонемента.
        :param start_date: дата начала действия абонемента
        """
        rounded_start_date = self.start_date(start_date)

        if self.duration_type == GRANULARITY.DAY:
            return rounded_start_date.add(days=self.duration)

        elif self.duration_type == GRANULARITY.WEEK:
            return rounded_start_date.add(weeks=self.duration)

        elif self.duration_type == GRANULARITY.MONTH:
            return rounded_start_date.add(months=self.duration)

        elif self.duration_type == GRANULARITY.YEAR:
            return rounded_start_date.add(years=self.duration)

        return None

    @property
    def duration_postfix(self):
        return pluralize(
            *GRANULARITY.for_value(self.duration_type).pluralize,
            self.duration
        )

    @staticmethod
    def get_absolute_url():
        return reverse('crm:manager:subscription:list')


class ClientManager(TenantManagerMixin, models.Manager):

    def with_active_subscription_to_event(self, event: Event):
        cs = (
            ClientSubscriptions.objects
            .active_subscriptions(event)
            .order_by('client_id')
            .distinct('client_id')
            .values_list('client_id', flat=True)
        )
        return self.get_queryset().filter(id__in=cs)


@reversion.register()
class Client(CompanyObjectModel):
    """Клиент-Ученик. Котнактные данные. Баланс"""
    name = models.CharField("Имя", max_length=100)
    address = models.CharField("Адрес", max_length=255, blank=True)
    birthday = models.DateField("Дата рождения", null=True, blank=True)
    phone_number = models.CharField("Телефон", max_length=50, blank=True)
    email_address = models.CharField("Email", max_length=50, blank=True)
    vk_user_id = models.IntegerField("id ученика в ВК", null=True, blank=True)
    balance = models.FloatField("Баланс", default=0)
    qr_code = models.UUIDField("QR код", blank=True, null=True, unique=True, default=uuid.uuid4)

    objects = ClientManager()

    class Meta:
        unique_together = ('company', 'name')

    def get_absolute_url(self):
        return reverse('crm:manager:client:detail', kwargs={'pk': self.pk})

    @property
    def last_sub(self):
        return self.clientsubscriptions_set.order_by('purchase_date').first()

    def __str__(self):
        return self.name

    @property
    def vk_message_token(self) -> str:
        return self.company.vk_access_token


class ClientSubscriptionQuerySet(TenantQuerySet):
    def active_subscriptions(self, event: Event):
        return self.filter(
            subscription__event_class=event.event_class,
            start_date__lte=event.date,
            end_date__gte=event.date,
            visits_left__gt=0
        )


class ClientSubscriptionsManager(
    ScrmTenantManagerMixin,
    BaseManager.from_queryset(ClientSubscriptionQuerySet)
):
    def active_subscriptions(self, event: Event):
        return self.get_queryset().active_subscriptions(event)

    def extend_by_cancellation(self, cancelled_event: Event):
        for subscription in self.active_subscriptions(cancelled_event):
            subscription.extend_by_cancellation(cancelled_event)

    def revoke_extending(self, activated_event: Event):
        # Don't try revoke on non-active events or non-canceled evens
        if not activated_event.is_active or \
                not activated_event.is_canceled or \
                not activated_event.canceled_with_extending:
            return

        subs_ids = activated_event.extensionhistory_set.all().values_list(
            'client_subscription_id', flat=True)

        for subscription in self.get_queryset().filter(id__in=subs_ids):
            subscription.revoke_extending(activated_event)


class ClientAttendanceExists(Exception):
    pass


@reversion.register()
class ClientSubscriptions(CompanyObjectModel):
    """Абонементы клиента"""
    client = TenantForeignKey(
        Client,
        on_delete=models.PROTECT,
        verbose_name="Ученик")
    subscription = TenantForeignKey(
        SubscriptionsType,
        on_delete=models.PROTECT,
        verbose_name="Тип Абонемента")
    purchase_date = models.DateField("Дата покупки", default=date.today)
    start_date = models.DateField("Дата начала", default=date.today)
    end_date = models.DateField(null=True)
    price = models.FloatField("Стоимость")
    visits_left = models.PositiveIntegerField("Остаток посещений")

    objects = ClientSubscriptionsManager()

    def save(self, *args, **kwargs):
        # Prevent change end date for extended client subscription
        if not self.id:
            self.start_date = self.subscription.start_date(self.start_date)
            self.end_date = self.subscription.end_date(self.start_date)

        super().save(*args, **kwargs)

    def extend_duration(self, added_visits: int, reason: str = ''):
        new_end_date = self.nearest_extended_end_date()

        if new_end_date == self.end_date and added_visits == 0:
            return

        with transaction.atomic():
            ExtensionHistory.objects.create(
                client_subscription=self,
                reason=reason,
                added_visits=added_visits,
                extended_from=(
                    self.end_date if new_end_date != self.end_date else None
                ),
                extended_to=(
                    new_end_date if new_end_date != self.end_date else None
                )
            )
            self.visits_left += added_visits
            self.end_date = new_end_date
            self.save()

    def extend_by_cancellation(self, cancelled_event: Event):
        possible_extension_date = self.nearest_extended_end_date(
            cancelled_event.event_class)

        if possible_extension_date == self.end_date:
            # Don't extend if there is no more future events for this
            # event class
            return

        with transaction.atomic():
            ExtensionHistory.objects.create(
                client_subscription=self,
                reason=f'В связи с отменой тренировки {cancelled_event}',
                added_visits=0,
                related_event=cancelled_event,
                extended_from=self.end_date,
                extended_to=possible_extension_date
            )

            self.end_date = possible_extension_date
            self.save()

    def revoke_extending(self, activated_event: Event):
        extension_to_delete = (
            activated_event.extensionhistory_set
            .filter(client_subscription=self)
            .order_by('date_extended')
            .first()
        )
        if not extension_to_delete:
            # Nothing to delete
            return

        extending_chain = ExtensionHistory.objects.filter(
            client_subscription=self,
            date_extended__gt=extension_to_delete.date_extended
        )

        # If we have any extension history AFTER removable,
        # we must rebuild history date changing
        # Set current extension history dates to next extension history item
        # and so further.
        # Last extension history extended_from will be used as real date,
        # on which will be truncated client subscription
        # If there is empty chain, it means that extension history is last one
        # and no history rebuilding needed
        prev_from = extension_to_delete.extended_from
        prev_to = extension_to_delete.extended_to
        with transaction.atomic():
            for chained_extension in extending_chain:
                current_from = chained_extension.extended_from
                current_to = chained_extension.extended_to

                chained_extension.extended_from = prev_from
                chained_extension.extended_to = prev_to
                chained_extension.save()

                prev_from = current_from
                prev_to = current_to

            if prev_from:
                self.end_date = prev_from
                self.save()
            else:
                logger.error(
                    'Subscription date extension with empty extended_from found'
                )

            extension_to_delete.delete()

    def nearest_extended_end_date(self, event_class: EventClass = None):
        possible_events = self.subscription.event_class.filter(
            Q(date_to__isnull=True) | Q(date_to__gt=self.end_date)
        )

        if event_class:
            possible_events = possible_events.filter(id=event_class.id)

        if not possible_events.exists():
            return self.end_date

        new_end_date = list(filter(bool, [
            x.get_nearest_event_to_or_none(self.end_date)
            for x in possible_events
        ]))

        return min(new_end_date) if len(new_end_date) else self.end_date

    def is_extended(self):
        return self.extensionhistory_set.exists()

    def get_absolute_url(self):
        return reverse(
            'crm:manager:client:detail', kwargs={'pk': self.client.id})

    @property
    def is_expiring(self) -> bool:
        delta = self.end_date - date.today()
        return delta.days <= 7 or self.visits_left == 1

    def mark_visit(self, event):
        """Отметить посещение по абонементу"""
        # TODO: Обработать race. Q?
        if (self.visits_left > 0) and (self.start_date <= event.date) and (self.end_date >= event.date):
            with transaction.atomic():
                new_obj, created = Attendance.objects.get_or_create(
                    event=event,
                    client=self.client,
                    defaults={'subscription': self})
                if created:
                    self.visits_left = self.visits_left - 1
                    self.save()
                else:
                    raise ClientAttendanceExists("Client attendance for this event already exists")

        else:
            raise ValueError('Subscription or event is incorrect')

    def restore_visit(self, attendance):
        with transaction.atomic():
            attendance.delete()
            self.visits_left = self.visits_left + 1
            self.save()

    class Meta:
        ordering = ['purchase_date']

    def __str__(self):
        return f'{self.subscription.name} (до {self.end_date:%d.%m.%Y})'


@reversion.register()
class ExtensionHistory(CompanyObjectModel):
    client_subscription = TenantForeignKey(
        ClientSubscriptions,
        on_delete=models.PROTECT,
        verbose_name='Абонемент клиента')
    date_extended = models.DateTimeField(
        'Дата продления',
        default=timezone.now)
    reason = models.CharField('Причина продления', max_length=255, blank=False)
    related_event = TenantForeignKey(
        to='Event',
        on_delete=models.PROTECT,
        null=True
    )
    added_visits = models.PositiveIntegerField("Добавлено посещений")
    extended_from = models.DateField(
        'Абонеметы был продлен с',
        blank=True,
        null=True
    )
    extended_to = models.DateField(
        'Абонемент продлен до дня',
        blank=True,
        null=True
    )

    class Meta:
        ordering = ['date_extended']


class EventManager(TenantManagerMixin, models.Manager):
    def get_or_virtual(self, event_class_id: int, event_date: date) -> Event:
        try:
            return self.get(event_class_id=event_class_id, date=event_date)
        except Event.DoesNotExist:
            event_class = get_object_or_404(EventClass, id=event_class_id)
            return Event(date=event_date, event_class=event_class)


@reversion.register()
class Event(CompanyObjectModel):
    """Конкретное мероприятие (тренировка)"""
    # TODO: Валидацию по event_class
    date = models.DateField("Дата")
    event_class = TenantForeignKey(
        EventClass,
        on_delete=models.PROTECT,
        verbose_name="Тренировка"
    )
    canceled_at = models.DateField('Дата отмены тренировки', null=True)
    canceled_with_extending = models.BooleanField(
        'Отмена была с продленим абонемента?',
        default=False
    )

    objects = EventManager()

    class Meta:
        unique_together = ('event_class', 'date',)

    def clean(self):
        # Проверяем пренадлижит ли указанная дата тренировке
        # TODO: Refactor dump Event.is_event_day
        if not self.event_class.is_event_day(self.date):
            raise ValidationError({"date": "Дата не соответствует тренировке"})

    def get_present_clients_count(self):
        # Получаем количество посетивших данную тренировку клиентов
        return self.attendance_set.all().count()

    def get_clients_count_one_time_sub(self):
        # Получаем количество посетивших данную тренировку по одноразовому абонементу
        queryset = ClientSubscriptions.objects.filter(
            subscription__in=SubscriptionsType.objects.filter(
                event_class=self.event_class, visit_limit=1
            ),
            purchase_date=self.date,
            start_date=self.date,
            client__in=[
                attendance.client
                for attendance in self.attendance_set.all()
            ]
        )
        return queryset.count()

    def get_subs_sales(self):
        # Получаем количество проданных абонементов
        queryset = ClientSubscriptions.objects.filter(
            subscription__in=SubscriptionsType.objects.filter(
                event_class=self.event_class
            ),
            purchase_date=self.date,
            start_date=self.date,
            client__in=[
                attendance.client
                for attendance in self.attendance_set.all()
            ]
        )
        return queryset.count()

    def get_profit(self):
        # Получаем прибыль
        queryset = ClientSubscriptions.objects.filter(
            subscription__in=SubscriptionsType.objects.filter(
                event_class=self.event_class
            ),
            purchase_date=self.date,
            start_date=self.date,
            client__in=[
                attendance.client
                for attendance in self.attendance_set.all()
            ]
        )
        queryset = queryset.values_list('price', flat=True)

        return sum(list(queryset))

    def __str__(self):
        return f'{self.date:"%Y-%m-%d"} {self.event_class}'

    @property
    def is_virtual(self):
        return self.id is None

    @property
    def is_canceled(self):
        return self.canceled_at is not None

    @property
    def is_active(self):
        return self.date >= date.today()

    @property
    def is_non_editable(self):
        return self.is_canceled or not self.is_active

    def cancel_event(self, extend_subscriptions=False):
        if not self.is_active:
            raise ValueError("Event is outdated. It can't be canceled.")

        if self.is_canceled:
            raise ValueError("Event is already cancelled.")

        with transaction.atomic():
            self.canceled_at = date.today()
            self.canceled_with_extending = extend_subscriptions
            self.save()

            if extend_subscriptions:
                ClientSubscriptions.objects.extend_by_cancellation(self)

            try:
                from bot.tasks import notify_event_cancellation
                notify_event_cancellation.delay(self.id)
            except ImportError:
                pass

    def activate_event(self, revoke_extending=False):
        if not self.is_active:
            raise ValueError("Event is outdated. It can't be activated.")

        if not self.is_canceled:
            raise ValueError("Event is already in action.")

        original_cwe = self.canceled_with_extending
        with transaction.atomic():
            self.canceled_at = None
            self.canceled_with_extending = False
            self.save()

            if revoke_extending and original_cwe:
                ClientSubscriptions.objects.revoke_extending(self)


@reversion.register()
class Attendance(CompanyObjectModel):
    """Посещение клиентом мероприятия(тренировки)"""
    client = TenantForeignKey(
        Client,
        on_delete=models.PROTECT,
        verbose_name="Ученик"
    )
    event = TenantForeignKey(
        Event,
        on_delete=models.PROTECT,
        verbose_name="Тренировка"
    )
    subscription = TenantForeignKey(
        ClientSubscriptions,
        on_delete=models.PROTECT,
        blank=True,
        verbose_name="Абонемент Клиента",
        null=True,
        default=None
    )

    class Meta:
        unique_together = ('client', 'event',)

    def __str__(self):
        return f'{self.client} {self.event}'<|MERGE_RESOLUTION|>--- conflicted
+++ resolved
@@ -1,9 +1,6 @@
 from __future__ import annotations
 
-<<<<<<< HEAD
-=======
 import logging
->>>>>>> 1ee2bdaa
 import uuid
 from datetime import date, timedelta
 from itertools import count
