from __future__ import annotations

import logging
import decimal
import uuid
from datetime import date, datetime, timedelta, time
from itertools import count
from typing import Callable, Dict, List, Optional

import pendulum
import reversion
from django.contrib.auth import get_user_model
from django.contrib.auth.models import AbstractUser, UserManager
from django.core.exceptions import ValidationError
from django.core.validators import MaxValueValidator, MinValueValidator
from django.db import models, transaction, utils
from django.db.models import Q
from django.db.models.manager import BaseManager
from django.shortcuts import get_object_or_404
from django.urls import reverse, reverse_lazy
from django.utils import timezone
from django_multitenant.fields import TenantForeignKey
from django_multitenant.mixins import TenantManagerMixin, TenantQuerySet
from django_multitenant.models import TenantModel
from django_multitenant.utils import get_current_tenant
from phonenumber_field.modelfields import PhoneNumberField
from psycopg2 import Error as Psycopg2Error
from safedelete.managers import (
    SafeDeleteAllManager, SafeDeleteDeletedManager, SafeDeleteManager,
)
from safedelete.models import SafeDeleteModel
from transliterate import translit

from crm.enums import GRANULARITY
from crm.events import get_nearest_to, next_day, Weekdays
from crm.utils import pluralize

INTERNAL_COMPANY = 'INTERNAL'


logger = logging.getLogger('crm.models')


class NoFutureEvent(Exception):
    pass


class ScrmTenantManagerMixin:
    """
    Override TenantManagerMixin behaviour, as it ignore that queryset may be
    already instance of TenantQuerySet
    """

    def get_queryset(self):
        queryset = super().get_queryset()
        if not isinstance(queryset, TenantQuerySet):
            queryset = TenantQuerySet(self.model)

        current_tenant = get_current_tenant()
        if current_tenant:
            current_tenant_id = getattr(current_tenant, current_tenant.tenant_id, None)

            # TO CHANGE: tenant_id should be set in model Meta
            kwargs = {self.model.tenant_id: current_tenant_id}

            return super().get_queryset().filter(**kwargs)
        return queryset


class ScrmSafeDeleteManager(ScrmTenantManagerMixin, SafeDeleteManager):
    pass


class ScrmSafeDeleteAllManager(ScrmTenantManagerMixin, SafeDeleteAllManager):
    pass


class ScrmSafeDeleteDeletedManager(
    ScrmTenantManagerMixin,
    SafeDeleteDeletedManager
):
    pass


class ScrmSafeDeleteModel(SafeDeleteModel):
    objects = ScrmSafeDeleteManager()
    all_objects = ScrmSafeDeleteAllManager()
    deleted_objects = ScrmSafeDeleteDeletedManager()

    class Meta:
        abstract = True


@reversion.register()
class Company(models.Model):
    """Компания. Multitentant строится вокруг этой модели"""

    # Внутренее поле, нужное для работы административных аккаунтов
    # По факту является своеобразным uuid
    name = models.CharField("Название", max_length=100, unique=True)
    display_name = models.CharField('Отображаемое название', max_length=100)
    vk_group_id = models.CharField(
        'ИД группы вк',
        max_length=20,
        unique=True,
        null=True,
        blank=True
    )
    vk_access_token = models.CharField(
        'Токен группы вк',
        max_length=100,
        unique=True,
        null=True,
        blank=True
    )
    vk_confirmation_token = models.CharField(
        'Строка-подтверждение',
        max_length=20,
        null=True,
        blank=True
    )
    # Active to - means that company can access to site, and data until
    # date. If `active_to` is None, it means that company have unlimited
    # access, without any restriction
    active_to = models.DateField('Компания активна до', null=True, blank=True)
    tenant_id = 'id'

    def save(self, force_insert=False, force_update=False, using=None,
             update_fields=None):
        for idx in count(start=1):
            trans_name = translit(
                self.display_name, language_code='ru', reversed=True)
            name = trans_name.replace(' ', '_').lower()
            inner_name = f'{idx}_{name}'[:100]
            if not Company.objects.filter(name=inner_name).exists():
                self.name = inner_name
                break

        super().save(force_insert, force_update, using, update_fields)

    def __str__(self):
        return self.display_name


class CustomUserManager(TenantManagerMixin, UserManager):
    def generate_uniq_username(self, first_name, last_name, prefix='user'):
        for idx in count():
            trans_f = translit(first_name, language_code='ru', reversed=True)
            trans_l = translit(last_name, language_code='ru', reversed=True)
            name = f'{prefix}_{idx}_{trans_f}_{trans_l}'.lower()[:150]
            if not self.filter(username=name).exists():
                return name

    def create_coach(self, first_name, last_name):
        return self.create_user(
            self.generate_uniq_username(first_name, last_name, prefix='coach'),
            first_name=first_name, last_name=last_name,
            company=get_current_tenant()
        )


def get_user_current_tenant():
    """
    Hack, to provide way for admin user creations
    """
    current_tenant = get_current_tenant()
    if current_tenant is None:
        try:
            return (
                Company.objects
                .only('id')
                .filter(name=INTERNAL_COMPANY)
                .first()
            )
        except (Company.DoesNotExist, Psycopg2Error, utils.Error):
            return None


@reversion.register()
class User(TenantModel, AbstractUser):
    company = models.ForeignKey(
        Company,
        default=get_user_current_tenant,
        on_delete=models.PROTECT
    )
    tenant_id = 'company_id'

    objects = CustomUserManager()

    @property
    def is_coach(self) -> bool:
        return hasattr(self, 'coach')

    @property
    def is_manager(self) -> bool:
        return hasattr(self, 'manager')

    @property
    def has_vk_auth(self) -> bool:
        return self.social_auth.filter(provider='vk-oauth2').exists()

    @property
    def vk_id(self) -> Optional[str]:
        return self.vk_data('id')

    @property
    def vk_link(self) -> Optional[str]:
        vkid = self.vk_id
        return 'https://vk.com/id{}'.format(vkid) if vkid else None

    def vk_data(self, data_key: str) -> Optional[str]:
        try:
            social = self.social_auth.get(provider='vk-oauth2')
        except models.ObjectDoesNotExist:
            return None

        return social.extra_data.get(data_key)

    @property
    def vk_message_token(self) -> str:
        return self.company.vk_access_token


class CompanyObjectModel(TenantModel):
    """Абстрактный класс для разделяемых по компаниям моделей"""
    company = models.ForeignKey(
        Company,
        default=get_current_tenant,
        on_delete=models.PROTECT
    )
    tenant_id = 'company_id'

    class Meta:
        abstract = True
        unique_together = ["id", "company"]


@reversion.register()
class Location(ScrmSafeDeleteModel, CompanyObjectModel):
    name = models.CharField("Название", max_length=100)
    address = models.CharField("Адрес", max_length=1000, blank=True)

    def __str__(self):
        return self.name

    def get_absolute_url(self):
        return reverse_lazy('crm:manager:locations:list')


@reversion.register()
class Coach(ScrmSafeDeleteModel, CompanyObjectModel):
    """
    Профиль тренера
    """
    user = models.OneToOneField(get_user_model(), on_delete=models.PROTECT)
    phone_number = PhoneNumberField("Телефон", blank=True)

    def __str__(self):
        return self.user.get_full_name()

    def get_absolute_url(self):
        return reverse('crm:manager:coach:detail', kwargs={'pk': self.pk})

    @property
    def has_active_events(self):
        today = timezone.now().date()
        return self.eventclass_set.filter(
            Q(date_from__gt=today) |
            Q(date_to__gt=today)
        ).exists()


@reversion.register()
class Manager(CompanyObjectModel):
    """
    Профиль менеджера
    """
    user = models.OneToOneField(get_user_model(), on_delete=models.PROTECT)
    phone_number = PhoneNumberField("Телефон", blank=True)

    def __str__(self):
        return self.user.get_full_name()


@reversion.register()
class EventClass(CompanyObjectModel):
    """
    Описание шаблона мероприятия (Класс вид).
    Например, тренировки в зале бокса у Иванова по средам и пятницам
    """
    name = models.CharField("Название", max_length=100)
    location = TenantForeignKey(
        Location,
        on_delete=models.PROTECT,
        verbose_name="Расположение")
    coach = TenantForeignKey(
        Coach,
        on_delete=models.PROTECT,
        verbose_name="Тренер")
    date_from = models.DateField("Дата с", null=True, blank=True)
    date_to = models.DateField("Дата по", null=True, blank=True)

    def days(self) -> List[int]:
        """
        Get list of all weekdays of current event
        For example: [0, 2, 4] for monday, wednesday, friday
        """
        days = list(
            self.dayoftheweekclass_set
                .all()
                .order_by('day')
                .values_list('day', flat=True)
        )

        if not len(days):
            raise ValueError("Event class don't have any days to spread")

        return days

    def is_event_day(self, day: date) -> bool:
        """
        Возможна ли тренировка в указанный день
        :param day: День который надо проверить
        :return: Является ли указанный день - днем тренировки
        """

        # Проверяем, входит ли проверяемый день в диапазон проводимых тренировок
        if (self.date_from and self.date_from > day) or \
                (self.date_to and self.date_to < day):
            return False

        # Проверяем, проходят ли в этот день недели тренировки
        weekdays = self.dayoftheweekclass_set.all()
        if weekdays:
            for weekday in weekdays:
                if weekday.day == day.weekday():
                    break
            else:
                # https://ncoghlan-devs-python-notes.readthedocs.io/en/latest/python_concepts/break_else.html
                return False

        return True

    def get_nearest_event_to(self, required_day: date):
        return get_nearest_to(
            required_day, Weekdays(self.days()), self.date_to)

    def get_nearest_event_to_or_none(
        self,
        required_day: date
    ) -> Optional[date]:
        try:
            return self.get_nearest_event_to(required_day)
        except ValueError:
            return None

    def get_calendar(
        self,
        start_date: date,
        end_date: date
    ) -> Dict[date, Event]:
        """
        Создает полный календарь одного типа тренировки. Создается список
        всех возможный дней трениовок, ограниченный диапазоном дат.
        Сами события треннировки не создаются фактически, а могут появится лишь
        когда на эту тренировку будут назначены ученики.
        :param start_date: Начальная дата календаря
        :param end_date: Конечная дата календаря
        :return: Словарь из даты и возможной тренировки
        """
        events = {
            event.date: event
            for event in
            self.event_set.filter(date__range=(start_date, end_date))
        }

        if start_date < self.date_from:
            start_date = self.date_from

        if self.date_to and self.date_to < end_date:
            end_date = self.date_to

        days_time = {
            x['day']: (x['start_time'], x['end_time'])
            for x in
            self.dayoftheweekclass_set
                .all()
                .values('day', 'start_time', 'end_time')
        }

        for event_date in next_day(start_date, end_date, Weekdays(self.days())):
            if event_date not in events:
                event = Event(
                    date=event_date,
                    event_class=self
                )
                events[event_date] = event
            else:
                event = events[event_date]

            # Pre-set data to event can reduce response time in ten times
            # For example non-optimized response of full calendar for one month
            # is running for 929ms, after optimization only 80ms
            event.event_class_name = self.name
            try:
                event.start_time = days_time[event_date.weekday()][0]
                event.end_time = days_time[event_date.weekday()][1]
            except KeyError:
                pass

        return events

    # TODO: Нужны методы:
    #   - Создание нового event
    #       +Получение на конкретную дату
    #   - Валидация всех event (а можно ли редактировать описание
    #   тренировки, если они уже были?)

    @staticmethod
    def get_absolute_url():
        return reverse_lazy('crm:manager:event-class:list')

    def __str__(self):
        return self.name

    @property
    def detailed_name(self):
        return f'{self.name} y {self.coach} в {self.location}'


@reversion.register()
class DayOfTheWeekClass(CompanyObjectModel):
    """
    Мероприятие в конкретный день недели, в определенное время,
    определенной продолжительности
    """
    event = TenantForeignKey(
        EventClass,
        on_delete=models.CASCADE,
        verbose_name="Мероприятие"
    )
    # номер дня недели
    day = models.PositiveSmallIntegerField(
        "День недели",
        validators=[MinValueValidator(0), MaxValueValidator(6)]
    )
    start_time = models.TimeField(
        "Время начала тренировки",
        default=timezone.now
    )
    end_time = models.TimeField(
        "Время окнчания тренировки",
        default=timezone.now
    )

    class Meta:
        unique_together = ('day', 'event',)


# noinspection PyPep8Naming
class SubscriptionsTypeEventFilter:
    @staticmethod
    def ALL(event: Event) -> bool:
        return True

    @staticmethod
    def ACTIVE(event: Event) -> bool:
        return not event.is_canceled

    @staticmethod
    def CANCELED(event: Event) -> bool:
        return event.is_canceled


@reversion.register()
class SubscriptionsType(ScrmSafeDeleteModel, CompanyObjectModel):
    """
    Типы абонементов
    Описывает продолжительность действия, количество посещений,
    какие тренировки позволяет посещать
    """
    name = models.CharField("Название", max_length=100)
    price = models.FloatField("Стоимость")
    duration_type = models.CharField(
        "Временные рамки абонемента",
        max_length=20,
        choices=GRANULARITY,
        default=GRANULARITY.DAY
    )
    duration = models.PositiveIntegerField("Продолжительность")
    rounding = models.BooleanField(
        "Округление начала действия абонемента",
        default=False
    )
    visit_limit = models.PositiveIntegerField("Количество посещений")
    event_class = models.ManyToManyField(
        EventClass,
        verbose_name="Допустимые тренировки"
    )
    one_time = models.BooleanField("Разовый абонемент", editable=False, default=False)

    def __str__(self):
        return self.name

    def start_date(self, rounding_date: date) -> pendulum.Date:
        """
        Возвращает дату начала действия абонемента после округления.
        :param rounding_date: дата начала действия абонемента до округления
        """
        p_date: pendulum.Date = pendulum.Date.fromordinal(
            rounding_date.toordinal())
        if not self.rounding:
            return p_date

        elif self.duration_type == GRANULARITY.DAY:
            return p_date

        elif self.duration_type == GRANULARITY.WEEK:
            return p_date.start_of('week')

        elif self.duration_type == GRANULARITY.MONTH:
            return p_date.start_of('month')

        elif self.duration_type == GRANULARITY.YEAR:
            return p_date.start_of('year')

        return p_date

    def end_date(self, start_date: date) -> Optional[pendulum.Date]:
        """
        Возвращает дату окончания действия абонемента.
        :param start_date: дата начала действия абонемента
        """
        rounded_start_date = self.start_date(start_date)

        if self.duration_type == GRANULARITY.DAY:
            return rounded_start_date.add(days=self.duration)

        elif self.duration_type == GRANULARITY.WEEK:
            return rounded_start_date.add(weeks=self.duration)

        elif self.duration_type == GRANULARITY.MONTH:
            return rounded_start_date.add(months=self.duration)

        elif self.duration_type == GRANULARITY.YEAR:
            return rounded_start_date.add(years=self.duration)

        return None

    def events_to_date(
        self, *,
        to_date: date,
        from_date: date = None,
        filter_runner: Callable[[Event], bool] =
            SubscriptionsTypeEventFilter.ACTIVE
    ) -> List[Event]:
        """
        Get list of all events that can be visited by this subscription type
        Event are sorted by date.
        :param to_date: End date of calendar
        :param from_date: Start date of calendar, if not provided date.today()
        will be used
        :param filter_runner: Filter event for given criteria. Default criteria
        select only active events.
        :return: List of all events
        """
        return sorted(
            filter(
                filter_runner,
                [
                    e for x in self.event_class.all()
                    for e in
                    x.get_calendar(from_date or date.today(), to_date).values()
                ]
            ),
            key=lambda x: x.date
        )

    @property
    def duration_postfix(self):
        return pluralize(
            *GRANULARITY.for_value(self.duration_type).pluralize,
            self.duration
        )

    @staticmethod
    def get_absolute_url():
        return reverse('crm:manager:subscription:list')


class ClientManager(TenantManagerMixin, models.Manager):

    def with_active_subscription_to_event(self, event: Event):
        cs = (
            ClientSubscriptions.objects
            .active_subscriptions(event)
            .order_by('client_id')
            .values_list('client_id', flat=True)
        )
        return self.get_queryset().filter(id__in=cs)


@reversion.register()
class Client(CompanyObjectModel):
    """Клиент-Ученик. Котнактные данные. Баланс"""
    name = models.CharField("Имя", max_length=100)
    address = models.CharField("Адрес", max_length=255, blank=True)
    birthday = models.DateField("Дата рождения", null=True, blank=True)
    phone_number = models.CharField("Телефон", max_length=50, blank=True)
    email_address = models.CharField("Email", max_length=50, blank=True)

    vk_user_id = models.IntegerField("id ученика в ВК", null=True, blank=True)
    balance = models.DecimalField("Баланс", max_digits=9, decimal_places=2, default=0)
    qr_code = models.UUIDField(
        "QR код",
        blank=True,
        null=True,
        unique=True,
        default=uuid.uuid4
    )

    objects = ClientManager()

    class Meta:
        unique_together = ('company', 'name')

    def get_absolute_url(self):
        return reverse('crm:manager:client:detail', kwargs={'pk': self.pk})

    @property
    def last_sub(self):
        return self.clientsubscriptions_set.order_by('purchase_date').first()

    def __str__(self):
        return self.name

    @property
    def vk_message_token(self) -> str:
        return self.company.vk_access_token

    def update_balance(self, top_up_amount):
        self.balance = self.balance + decimal.Decimal(top_up_amount)
        self.save()
<<<<<<< HEAD
=======
        from google_tasks.tasks import enqueue
        enqueue('notify_client_balance', self.id)
>>>>>>> a31de01b

    def add_balance_in_history(self, top_up_amount, reason):
        with transaction.atomic():
            ClientBalanceChangeHistory.objects.get_or_create(
                change_value=top_up_amount,
                client=self,
                reason=reason,
                entry_date=datetime.now(),
                actual_entry_date=datetime.now()
            )
            self.update_balance(top_up_amount)

<<<<<<< HEAD
    def signup_for_event(self, event):
        Attendance.objects.create(
            event=event,
            client=self,
            signed_up=True
        )

    def cancel_signup_for_event(self, event):
        with transaction.atomic():
            attendance = Attendance.objects.get(client=self, event=event)
            if attendance.subscription and attendance.marked:
                attendance.subscription.restore_visit()
            attendance.delete()

    def mark_visit(self, event, subscription: ClientSubscriptions):
        subscription.mark_visit(event)

    def restore_visit(self, event):
        attendance = Attendance.objects.get(client=self, event=event)
        attendance.restore_visit()

=======
>>>>>>> a31de01b

class ClientSubscriptionQuerySet(TenantQuerySet):
    def active_subscriptions(self, event: Event):
        """Get all active subscriptions for selected event"""
        return self.filter(
            subscription__event_class=event.event_class,
            start_date__lte=event.date,
            end_date__gte=event.date,
            visits_left__gt=0
        )


class ClientSubscriptionsManager(
    ScrmTenantManagerMixin,
    BaseManager.from_queryset(ClientSubscriptionQuerySet)
):
    def active_subscriptions(self, event: Event):
        return self.get_queryset().active_subscriptions(event)

    def extend_by_cancellation(self, cancelled_event: Event):
        for subscription in self.active_subscriptions(cancelled_event):
            subscription.extend_by_cancellation(cancelled_event)

    def revoke_extending(self, activated_event: Event):
        # Don't try revoke on non-active events or non-canceled evens
        if not activated_event.is_active or \
                not activated_event.is_canceled or \
                not activated_event.canceled_with_extending:
            return

        subs_ids = activated_event.extensionhistory_set.all().values_list(
            'client_subscription_id', flat=True)

        for subscription in self.get_queryset().filter(id__in=subs_ids):
            subscription.revoke_extending(activated_event)


class ClientAttendanceExists(Exception):
    pass


@reversion.register()
class ClientSubscriptions(CompanyObjectModel):
    """Абонементы клиента"""
    client = TenantForeignKey(
        Client,
        on_delete=models.PROTECT,
        verbose_name="Ученик")
    subscription = TenantForeignKey(
        SubscriptionsType,
        on_delete=models.PROTECT,
        verbose_name="Тип Абонемента")
    purchase_date = models.DateField("Дата покупки", default=date.today)
    start_date = models.DateField("Дата начала", default=date.today)
    end_date = models.DateField(null=True)
    price = models.FloatField("Стоимость")
    visits_left = models.PositiveIntegerField("Остаток посещений")

    objects = ClientSubscriptionsManager()

    def save(self, *args, **kwargs):
        # Prevent change end date for extended client subscription
        if not self.id:
            self.start_date = self.subscription.start_date(self.start_date)
            self.end_date = self.subscription.end_date(self.start_date)

        super().save(*args, **kwargs)

    def extend_duration(self, added_visits: int, reason: str = ''):
        new_end_date = self.nearest_extended_end_date()

        if new_end_date == self.end_date and added_visits == 0:
            return

        with transaction.atomic():
            ExtensionHistory.objects.create(
                client_subscription=self,
                reason=reason,
                added_visits=added_visits,
                extended_from=(
                    self.end_date if new_end_date != self.end_date else None
                ),
                extended_to=(
                    new_end_date if new_end_date != self.end_date else None
                )
            )
            self.visits_left += added_visits
            self.end_date = new_end_date
            self.save()
            from google_tasks.tasks import enqueue
            enqueue('notify_client_subscription_extend', self.id)

    def extend_by_cancellation(self, cancelled_event: Event):
        possible_extension_date = self.nearest_extended_end_date(
            cancelled_event.event_class)

        if possible_extension_date == self.end_date:
            # Don't extend if there is no more future events for this
            # event class
            return

        with transaction.atomic():
            ExtensionHistory.objects.create(
                client_subscription=self,
                reason=f'В связи с отменой тренировки {cancelled_event}',
                added_visits=0,
                related_event=cancelled_event,
                extended_from=self.end_date,
                extended_to=possible_extension_date
            )

            self.end_date = possible_extension_date
            self.save()

    def revoke_extending(self, activated_event: Event):
        extension_to_delete = (
            activated_event.extensionhistory_set
            .filter(client_subscription=self)
            .order_by('date_extended')
            .first()
        )
        if not extension_to_delete:
            # Nothing to delete
            return

        extending_chain = ExtensionHistory.objects.filter(
            client_subscription=self,
            date_extended__gt=extension_to_delete.date_extended
        )

        # If we have any extension history AFTER removable,
        # we must rebuild history date changing
        # Set current extension history dates to next extension history item
        # and so further.
        # Last extension history extended_from will be used as real date,
        # on which will be truncated client subscription
        # If there is empty chain, it means that extension history is last one
        # and no history rebuilding needed
        prev_from = extension_to_delete.extended_from
        prev_to = extension_to_delete.extended_to
        with transaction.atomic():
            for chained_extension in extending_chain:
                current_from = chained_extension.extended_from
                current_to = chained_extension.extended_to

                chained_extension.extended_from = prev_from
                chained_extension.extended_to = prev_to
                chained_extension.save()

                prev_from = current_from
                prev_to = current_to

            if prev_from:
                self.end_date = prev_from
                self.save()
            else:
                logger.error(
                    'Subscription date extension with empty extended_from found'
                )

            extension_to_delete.delete()

    def nearest_extended_end_date(self, event_class: EventClass = None):
        possible_events = self.subscription.event_class.filter(
            Q(date_to__isnull=True) | Q(date_to__gt=self.end_date)
        )

        if event_class:
            possible_events = possible_events.filter(id=event_class.id)

        if not possible_events.exists():
            return self.end_date

        new_end_date = list(filter(bool, [
            x.get_nearest_event_to_or_none(self.end_date)
            for x in possible_events
        ]))

        return min(new_end_date) if len(new_end_date) else self.end_date

    def is_extended(self):
        return self.extensionhistory_set.exists()

    def get_absolute_url(self):
        return reverse(
            'crm:manager:client:detail', kwargs={'pk': self.client.id})

    def remained_events(self) -> List[Event]:
        """
        Return list of remained events from today until end date. With care
        about left visits.
        :return: List of all events that can be visited one after one,
        by this client subscription
        """
        return (
            self.subscription
                .events_to_date(to_date=self.end_date)[:self.visits_left]
        )

    def is_overlapping(self) -> bool:
        """
        Return information that client subscription allows visit more events
        than are planned
        :return: True if after visiting all events from calendar will remain
        some visits on this subscription
        """
        return len(self.subscription.events_to_date(
            from_date=self.start_date, to_date=self.end_date
        )) < self.visits_left

    def is_overlapping_with_cancelled(self) -> bool:
        """
        Return information that client subscription allows visit more events
        than are planned, event with canceled events
        :return: True if after visiting all events from calendar will remain
        some visits on this subscription. And this quantity of remaining
        canceled events is greater that remaining visits minus active events
        """
        return len(self.subscription.events_to_date(
            from_date=self.start_date,
            to_date=self.end_date,
            filter_runner=SubscriptionsTypeEventFilter.ALL
        )) < self.visits_left

    def canceled_events(
        self,
        from_date: date = None,
        to_date: date = None
    ) -> List[Event]:
        return self.subscription.events_to_date(
            from_date=from_date or self.start_date,
            to_date=to_date or self.end_date,
            filter_runner=SubscriptionsTypeEventFilter.CANCELED
        )

    def canceled_events_count(self):
        return len(self.canceled_events())

    def is_active_at_date_without_events(self, check_date) -> bool:
        """
        Check if client subscription is active at particular date.
        It's simple check, without events investigation. Check only if
        client subscription have some visits left, and date is in allowed
        rage.
        This function can be used when we need check some attendance for
        past date.
        :param check_date: what date we check
        :return: is active subscription at date or not
        """
        return (
            self.start_date <= check_date <= self.end_date and
            self.visits_left > 0
        )

    def is_active_to_date(self, to_date: date) -> bool:
        """
        Check if current client subscription is valid until some date.
        This check is performed only from current day to future date. It all
        because we check current visits limit, and calculations about "how
        much visits was on some past date" ignored.
        :param to_date: until what date check activity
        :return: is active client subscription or not
        """
        if not self.is_active_at_date_without_events(to_date):
            return False

        # Extract one day - to check if subscriptions ends before date
        future_events = self.subscription.events_to_date(
            to_date=(to_date - timedelta(days=1)))

        # If visits limit ends before date, we are sure that subscription is
        # no more active
        return not (self.visits_left - len(future_events) <= 0)

    def is_active(self) -> bool:
        return self.is_active_to_date(date.today())

    @property
    def is_expiring(self) -> bool:
        delta = self.end_date - date.today()
        return delta.days <= 7 or self.visits_left == 1

    def mark_visit(self, event):
        """Отметить посещение по абонементу"""
        if not self.is_active_at_date_without_events(event.date):
            raise ValueError('Subscription or event is incorrect')

        with transaction.atomic():
            created, _ = Attendance.objects.get_or_create(
                event=event,
                client=self.client,
                marked=False,
                defaults={'subscription': self})
            if created:
                created.mark_visit(self)
                self.visits_left = self.visits_left - 1
                self.save()
                from google_tasks.tasks import enqueue
                enqueue('notify_client_subscription_visit', self.id)
            else:
                raise ClientAttendanceExists(
                    'Client attendance for this event already exists')

<<<<<<< HEAD
    def restore_visit(self):
        self.visits_left = self.visits_left + 1
        self.save()
=======
    def restore_visit(self, attendance):
        with transaction.atomic():
            attendance.delete()
            self.visits_left = self.visits_left + 1
            self.save()
            from google_tasks.tasks import enqueue
            enqueue('notify_client_subscription_visit', self.id)
>>>>>>> a31de01b

    class Meta:
        ordering = ['purchase_date']

    def __str__(self):
        return f'{self.subscription.name} (до {self.end_date:%d.%m.%Y})'


class ClientBalanceChangeHistory(CompanyObjectModel):
    change_value = models.DecimalField(
<<<<<<< HEAD
        "Баланс",
=======
        "Сумма изменения баланса",
>>>>>>> a31de01b
        max_digits=9,
        decimal_places=2,
        default=0
    )
    client = TenantForeignKey(
        Client,
        on_delete=models.PROTECT,
        verbose_name="Ученик"
    )
    reason = models.TextField(
        "Причина изменения баланса",
        blank=True
    )
    subscription = TenantForeignKey(
        ClientSubscriptions,
        on_delete=models.PROTECT,
        blank=True,
        verbose_name="Абонемент Клиента",
        null=True,
        default=None
    )
    entry_date = models.DateTimeField(
        "Дата зачисления",
<<<<<<< HEAD
        default=datetime.now()
    )
    actual_entry_date = models.DateTimeField(
        "Фактическая дата зачисления",
        default=datetime.now()
=======
        default=timezone.now
    )
    actual_entry_date = models.DateTimeField(
        "Фактическая дата зачисления",
        default=timezone.now
>>>>>>> a31de01b
    )


@reversion.register()
class ExtensionHistory(CompanyObjectModel):
    client_subscription = TenantForeignKey(
        ClientSubscriptions,
        on_delete=models.PROTECT,
        verbose_name='Абонемент клиента')
    date_extended = models.DateTimeField(
        'Дата продления',
        default=timezone.now)
    reason = models.CharField('Причина продления', max_length=255, blank=False)
    related_event = TenantForeignKey(
        to='Event',
        on_delete=models.PROTECT,
        null=True
    )
    added_visits = models.PositiveIntegerField("Добавлено посещений")
    extended_from = models.DateField(
        'Абонеметы был продлен с',
        blank=True,
        null=True
    )
    extended_to = models.DateField(
        'Абонемент продлен до дня',
        blank=True,
        null=True
    )

    class Meta:
        ordering = ['date_extended']


class EventManager(TenantManagerMixin, models.Manager):
    def get_or_virtual(self, event_class_id: int, event_date: date) -> Event:
        try:
            return self.get(event_class_id=event_class_id, date=event_date)
        except Event.DoesNotExist:
            event_class = get_object_or_404(EventClass, id=event_class_id)
            return Event(date=event_date, event_class=event_class)


@reversion.register()
class Event(CompanyObjectModel):
    """Конкретное мероприятие (тренировка)"""
    # TODO: Валидацию по event_class
    date = models.DateField("Дата")
    event_class = TenantForeignKey(
        EventClass,
        on_delete=models.PROTECT,
        verbose_name="Тренировка"
    )
    canceled_at = models.DateField('Дата отмены тренировки', null=True)
    canceled_with_extending = models.BooleanField(
        'Отмена была с продленим абонемента?',
        default=False
    )
    is_closed = models.BooleanField(
        'Тренировка закрыта',
        default=False
    )

    objects = EventManager()

    class Meta:
        unique_together = ('event_class', 'date',)

    def clean(self):
        # Проверяем пренадлижит ли указанная дата тренировке
        # TODO: Refactor dump Event.is_event_day
        if not self.event_class.is_event_day(self.date):
            raise ValidationError({"date": "Дата не соответствует тренировке"})

    def get_present_clients_count(self):
        # Получаем количество посетивших данную тренировку клиентов
        return self.attendance_set.all().count()

    def get_clients_count_one_time_sub(self):
        # Получаем количество посетивших данную тренировку
        # по одноразовому абонементу
        queryset = ClientSubscriptions.objects.filter(
            subscription__in=SubscriptionsType.objects.filter(
                event_class=self.event_class, visit_limit=1
            ),
            purchase_date=self.date,
            start_date=self.date,
            client__in=[
                attendance.client
                for attendance in self.attendance_set.all()
            ]
        )
        return queryset.count()

    def get_subs_sales(self):
        # Получаем количество проданных абонементов
        queryset = ClientSubscriptions.objects.filter(
            subscription__in=SubscriptionsType.objects.filter(
                event_class=self.event_class
            ),
            purchase_date=self.date,
            start_date=self.date,
            client__in=[
                attendance.client
                for attendance in self.attendance_set.all()
            ]
        )
        return queryset.count()

    def get_profit(self):
        # Получаем прибыль
        queryset = ClientSubscriptions.objects.filter(
            subscription__in=SubscriptionsType.objects.filter(
                event_class=self.event_class
            ),
            purchase_date=self.date,
            start_date=self.date,
            client__in=[
                attendance.client
                for attendance in self.attendance_set.all()
            ]
        )
        queryset = queryset.values_list('price', flat=True)

        return sum(list(queryset))

    def __str__(self):
        return f'{self.date:"%Y-%m-%d"} {self.event_class}'

    @property
    def is_virtual(self):
        return self.id is None

    @property
    def is_canceled(self):
        return self.canceled_at is not None

    @property
    def is_active(self):
        return self.date >= date.today()

    @property
    def is_non_editable(self):
        return self.is_canceled or self.is_closed

    @property
    def is_overpast(self):
        return self.date <= date.today()

    # Hack to cache event class name in useful cases
    # Usage can be seen in EventClass.get_calendar
    _ec_name: str = None
    _start_time: time = None
    _end_time: time = None

    @property
    def event_class_name(self) -> str:
        return self._ec_name if self._ec_name else self.event_class.name

    @event_class_name.setter
    def event_class_name(self, val):
        self._ec_name = val

    @property
    def start_time(self):
        if self._start_time:
            return self._start_time

        weekday = self.date.weekday()
        start_time = self.event_class.dayoftheweekclass_set.filter(
            day=weekday
        ).first().start_time
        return start_time

    @start_time.setter
    def start_time(self, val):
        self._start_time = val

    @property
    def end_time(self):
        if self._end_time:
            return self._end_time

        weekday = self.date.weekday()
        end_time = self.event_class.dayoftheweekclass_set.filter(
            day=weekday
        ).first().end_time
        return end_time

    @end_time.setter
    def end_time(self, val):
        self._end_time = val

    def cancel_event(self, extend_subscriptions=False):
        if not self.is_active:
            raise ValueError("Event is outdated. It can't be canceled.")

        if self.is_canceled:
            raise ValueError("Event is already cancelled.")

        with transaction.atomic():
            self.canceled_at = date.today()
            self.canceled_with_extending = extend_subscriptions
            self.save()

            if extend_subscriptions:
                ClientSubscriptions.objects.extend_by_cancellation(self)

            try:
                from google_tasks.tasks import enqueue
                enqueue('notify_event_cancellation', self.id)
            except ImportError:
                pass

    def activate_event(self, revoke_extending=False):
        if not self.is_active:
            raise ValueError("Event is outdated. It can't be activated.")

        if not self.is_canceled:
            raise ValueError("Event is already in action.")

        original_cwe = self.canceled_with_extending
        with transaction.atomic():
            self.canceled_at = None
            self.canceled_with_extending = False
            self.save()

            if revoke_extending and original_cwe:
                ClientSubscriptions.objects.revoke_extending(self)

    def close_event(self):
        """Закрыть тренировку"""
        if not self.is_overpast:
            raise ValueError("Event for future date, can't be closed")

        if self.is_closed:
            raise ValueError("Event is already closed")

        self.is_closed = True
        self.save()

    def open_event(self):
        """Открыть тренировку"""
        if not self.is_closed:
            raise ValueError("Event is already opened")

        self.is_closed = False
        self.save()


@reversion.register()
class Attendance(CompanyObjectModel):
    """Посещение клиентом мероприятия(тренировки)"""
    client = TenantForeignKey(
        Client,
        on_delete=models.PROTECT,
        verbose_name="Ученик"
    )
    event = TenantForeignKey(
        Event,
        on_delete=models.PROTECT,
        verbose_name="Тренировка"
    )
    subscription = TenantForeignKey(
        ClientSubscriptions,
        on_delete=models.PROTECT,
        blank=True,
        verbose_name="Абонемент Клиента",
        null=True,
        default=None
    )

    marked = models.BooleanField(
        'Присутствовал на мероприятии',
        default=False
    )
    signed_up = models.BooleanField(
        'Записан на мероприятие',
        default=False
    )

    def mark_visit(self, subscription: ClientSubscriptions ):
        self.subscription = subscription
        self.marked = True
        self.save()

    def restore_visit(self):
        with transaction.atomic():
            self.marked = False
            if self.subscription:
                self.subscription.restore_visit()
            self.save()

    class Meta:
        unique_together = ('client', 'event',)

    def __str__(self):
        return f'{self.client} {self.event}'<|MERGE_RESOLUTION|>--- conflicted
+++ resolved
@@ -303,6 +303,7 @@
     def days(self) -> List[int]:
         """
         Get list of all weekdays of current event
+
         For example: [0, 2, 4] for monday, wednesday, friday
         """
         days = list(
@@ -320,6 +321,7 @@
     def is_event_day(self, day: date) -> bool:
         """
         Возможна ли тренировка в указанный день
+
         :param day: День который надо проверить
         :return: Является ли указанный день - днем тренировки
         """
@@ -362,8 +364,10 @@
         """
         Создает полный календарь одного типа тренировки. Создается список
         всех возможный дней трениовок, ограниченный диапазоном дат.
+
         Сами события треннировки не создаются фактически, а могут появится лишь
         когда на эту тренировку будут назначены ученики.
+
         :param start_date: Начальная дата календаря
         :param end_date: Конечная дата календаря
         :return: Словарь из даты и возможной тренировки
@@ -505,6 +509,7 @@
     def start_date(self, rounding_date: date) -> pendulum.Date:
         """
         Возвращает дату начала действия абонемента после округления.
+
         :param rounding_date: дата начала действия абонемента до округления
         """
         p_date: pendulum.Date = pendulum.Date.fromordinal(
@@ -557,11 +562,13 @@
         """
         Get list of all events that can be visited by this subscription type
         Event are sorted by date.
+
         :param to_date: End date of calendar
         :param from_date: Start date of calendar, if not provided date.today()
         will be used
         :param filter_runner: Filter event for given criteria. Default criteria
         select only active events.
+
         :return: List of all events
         """
         return sorted(
@@ -595,6 +602,7 @@
             ClientSubscriptions.objects
             .active_subscriptions(event)
             .order_by('client_id')
+            .distinct('client_id')
             .values_list('client_id', flat=True)
         )
         return self.get_queryset().filter(id__in=cs)
@@ -641,11 +649,8 @@
     def update_balance(self, top_up_amount):
         self.balance = self.balance + decimal.Decimal(top_up_amount)
         self.save()
-<<<<<<< HEAD
-=======
         from google_tasks.tasks import enqueue
         enqueue('notify_client_balance', self.id)
->>>>>>> a31de01b
 
     def add_balance_in_history(self, top_up_amount, reason):
         with transaction.atomic():
@@ -658,7 +663,6 @@
             )
             self.update_balance(top_up_amount)
 
-<<<<<<< HEAD
     def signup_for_event(self, event):
         Attendance.objects.create(
             event=event,
@@ -680,8 +684,6 @@
         attendance = Attendance.objects.get(client=self, event=event)
         attendance.restore_visit()
 
-=======
->>>>>>> a31de01b
 
 class ClientSubscriptionQuerySet(TenantQuerySet):
     def active_subscriptions(self, event: Event):
@@ -873,6 +875,7 @@
         """
         Return list of remained events from today until end date. With care
         about left visits.
+
         :return: List of all events that can be visited one after one,
         by this client subscription
         """
@@ -885,6 +888,7 @@
         """
         Return information that client subscription allows visit more events
         than are planned
+
         :return: True if after visiting all events from calendar will remain
         some visits on this subscription
         """
@@ -896,6 +900,7 @@
         """
         Return information that client subscription allows visit more events
         than are planned, event with canceled events
+
         :return: True if after visiting all events from calendar will remain
         some visits on this subscription. And this quantity of remaining
         canceled events is greater that remaining visits minus active events
@@ -926,8 +931,10 @@
         It's simple check, without events investigation. Check only if
         client subscription have some visits left, and date is in allowed
         rage.
+
         This function can be used when we need check some attendance for
         past date.
+
         :param check_date: what date we check
         :return: is active subscription at date or not
         """
@@ -939,9 +946,11 @@
     def is_active_to_date(self, to_date: date) -> bool:
         """
         Check if current client subscription is valid until some date.
+
         This check is performed only from current day to future date. It all
         because we check current visits limit, and calculations about "how
         much visits was on some past date" ignored.
+
         :param to_date: until what date check activity
         :return: is active client subscription or not
         """
@@ -985,19 +994,12 @@
                 raise ClientAttendanceExists(
                     'Client attendance for this event already exists')
 
-<<<<<<< HEAD
     def restore_visit(self):
-        self.visits_left = self.visits_left + 1
-        self.save()
-=======
-    def restore_visit(self, attendance):
         with transaction.atomic():
-            attendance.delete()
             self.visits_left = self.visits_left + 1
             self.save()
             from google_tasks.tasks import enqueue
             enqueue('notify_client_subscription_visit', self.id)
->>>>>>> a31de01b
 
     class Meta:
         ordering = ['purchase_date']
@@ -1008,11 +1010,7 @@
 
 class ClientBalanceChangeHistory(CompanyObjectModel):
     change_value = models.DecimalField(
-<<<<<<< HEAD
-        "Баланс",
-=======
         "Сумма изменения баланса",
->>>>>>> a31de01b
         max_digits=9,
         decimal_places=2,
         default=0
@@ -1036,19 +1034,11 @@
     )
     entry_date = models.DateTimeField(
         "Дата зачисления",
-<<<<<<< HEAD
-        default=datetime.now()
-    )
-    actual_entry_date = models.DateTimeField(
-        "Фактическая дата зачисления",
-        default=datetime.now()
-=======
         default=timezone.now
     )
     actual_entry_date = models.DateTimeField(
         "Фактическая дата зачисления",
         default=timezone.now
->>>>>>> a31de01b
     )
 
 
