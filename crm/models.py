--- conflicted
+++ resolved
@@ -522,13 +522,6 @@
     objects = ClientSubscriptionsManager()
 
     def save(self, *args, **kwargs):
-<<<<<<< HEAD
-        self.start_date = self.subscription.get_start_date(self.start_date)
-        if not self.is_extended():
-            self.end_date = self.subscription.get_end_date(self.start_date)
-
-        super(ClientSubscriptions, self).save(*args, **kwargs)
-=======
         # Prevent change end date for extended client subscription
         if not self.id:
             self.start_date = self.subscription.start_date(self.start_date)
@@ -541,7 +534,6 @@
 
         if new_end_date == self.end_date and added_visits == 0:
             return
->>>>>>> 41df602b
 
         with transaction.atomic():
             ExtensionHistory.objects.create(
@@ -573,28 +565,7 @@
                 related_event=cancelled_event,
                 extended_to=possible_extension_date
             )
-<<<<<<< HEAD
-
-            self.visits_left += int(added_visits)
-            self.end_date = self.get_new_end_date(self.visits_left)
-            self.save()
-
-    # Получаем новую дату окончания при изменении количества посещений
-    def get_new_end_date(self, new_visits_count):
-        events = self.subscription.event_class.all()
-        end_date = self.end_date.date()
-
-        # Увеличиваем дату на 1 день до тех пор, пока не найдем следующий день, в который будет тренировка
-        while True:
-            for event in events:
-                if event.is_event_day(end_date):
-                    return end_date
-            end_date = end_date + timedelta(days=1)
-
-
-    def is_extended(self):
-        return self.extensionhistory_set.exists()
-=======
+
             self.end_date = possible_extension_date
             self.save()
 
@@ -615,7 +586,9 @@
         ]))
 
         return min(new_end_date) if len(new_end_date) else self.end_date
->>>>>>> 41df602b
+
+    def is_extended(self):
+        return self.extensionhistory_set.exists()
 
     def get_absolute_url(self):
         return reverse(
