--- conflicted
+++ resolved
@@ -289,11 +289,7 @@
                                 default=0)
 
     def get_absolute_url(self):
-<<<<<<< HEAD
-        return reverse('crm:client-detail', kwargs={'pk':self.pk})
-=======
         return reverse('crm:manager:client:detail', kwargs={'pk': self.pk})
->>>>>>> b0567b49
 
     @property
     def last_sub(self):
