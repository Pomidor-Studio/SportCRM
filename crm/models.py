--- conflicted
+++ resolved
@@ -1,15 +1,9 @@
 from __future__ import annotations
 
-<<<<<<< HEAD
+import logging
 import decimal
-from datetime import date, datetime, timedelta
-from itertools import count
-from typing import Dict, List, Optional
-=======
-import logging
->>>>>>> d9821953
 import uuid
-from datetime import date, timedelta, time
+from datetime import date, datetime, timedelta, time
 from itertools import count
 from typing import Callable, Dict, List, Optional
 
@@ -617,13 +611,9 @@
     birthday = models.DateField("Дата рождения", null=True, blank=True)
     phone_number = models.CharField("Телефон", max_length=50, blank=True)
     email_address = models.CharField("Email", max_length=50, blank=True)
-<<<<<<< HEAD
-    vk_user_id = models.IntegerField("id ученика в ВК", null=True)
+
+    vk_user_id = models.IntegerField("id ученика в ВК", null=True, blank=True)
     balance = models.DecimalField("Баланс", max_digits=9, decimal_places=2, default=0)
-    qr_code = models.UUIDField("QR код", blank=True, null=True, unique=True, default=uuid.uuid4)
-=======
-    vk_user_id = models.IntegerField("id ученика в ВК", null=True, blank=True)
-    balance = models.FloatField("Баланс", default=0)
     qr_code = models.UUIDField(
         "QR код",
         blank=True,
@@ -632,7 +622,6 @@
         default=uuid.uuid4
     )
 
->>>>>>> d9821953
     objects = ClientManager()
 
     class Meta:
