--- conflicted
+++ resolved
@@ -372,15 +372,6 @@
         unique_together = ('day', 'event',)
 
 
-<<<<<<< HEAD
-granularity = (
-    ('day', 'День'),
-    ('week', 'Неделя'),
-    ('month', 'Месяц'),
-    ('year', 'Год')
-)
-
-
 granularity_postfix = {
     granularity[0][0]: ['день', 'дня', 'дней'],
     granularity[1][0]: ['неделя', 'недели', 'недель'],
@@ -389,8 +380,6 @@
 }
 
 
-=======
->>>>>>> 41df602b
 @reversion.register()
 class SubscriptionsType(SafeDeleteModel, CompanyObjectModel):
     """
