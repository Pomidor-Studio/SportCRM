from datetime import datetime, timedelta
from django.db import models
from django.utils import timezone
from django.urls import reverse_lazy, reverse
<<<<<<< HEAD

=======
from django.core.exceptions import ValidationError
from django.core.validators import MinValueValidator, MaxValueValidator
>>>>>>> b73d1ac9

class Location(models.Model):
    name = models.CharField("Название",
                            max_length=100)
    address = models.CharField("Адрес",
                               max_length=1000,
                               blank=True)

    def __str__(self):
        return self.name


class Coach(models.Model):
    name = models.CharField("Имя",
                            max_length=100)

    def __str__(self):
        return self.name


class EventClass(models.Model):
    """Описание мероприятия (Класс вид). Например, тренировки по средам и пятницам у новичков"""
    name = models.CharField("Название",
                            max_length=100)
    location = models.ForeignKey(Location,
                                 on_delete=models.PROTECT,
                                 verbose_name="Расположение")
    coach = models.ForeignKey(Coach,
                              on_delete=models.PROTECT,
                              verbose_name="Тренер"
                              )
<<<<<<< HEAD
=======
    date_from = models.DateField("Дата с",
                                 null=True,
                                 blank=True)
    date_to = models.DateField("Дата по",
                               null=True,
                               blank=True)
>>>>>>> b73d1ac9

    def is_event_day(self, day: datetime) -> bool:
        """Входит ли переданный день в мероприятия (есть ли в этот день тренировка) """
        # TODO: тут надо написать логику по определению входит ли дата в мероприятие
        # Проверяем, входит ли проверяемый день в диапазон проводимых тренировок
        if (self.date_from and self.date_from > day) or (self.date_to and self.date_to < day):
            return False

        # Проверяем, проходят ли в этот день недели тренировки
        weekdays = self.dayoftheweekclass_set.all();
        if weekdays:
            for weekday in weekdays:
                if weekday.day == day.weekday():
                    break
            else:
                return False # https://ncoghlan-devs-python-notes.readthedocs.io/en/latest/python_concepts/break_else.html

        return True

    # TODO: Нужны методы:
    #   - Создание нового event
    #   - Получение списка event-ов по диапазону дат (как сохраненных, так и гипотетических).
    #       +Получение на конкретную дату
    #   - Валидация всех event (а можно ли редактировать описание тренировки, если они уже были?)
    #


    @staticmethod
    def get_absolute_url():
        return reverse_lazy('crm:eventclass_list')

    def __str__(self):
        return self.name


<<<<<<< HEAD
class SubscriptionsType(models.Model):
    """Типы абонементов
    Описывает продолжительность действия, количество посещений, какие тренировки позволяет посещать"""
    name = models.CharField("Название",
                            max_length=100)
    price = models.FloatField("Стоимость")
    duration = models.PositiveIntegerField("Продолжительность (дни)")
    visit_limit = models.PositiveIntegerField("Количество посещений")
    event_class = models.ManyToManyField(EventClass,
                                         verbose_name="Допустимые тренировки")

    def __str__(self):
        return self.name
=======
class DayOfTheWeekClass(models.Model):
    """Мероприятие в конкретный день недели, в определенное время, определенной продолжительности"""
    event = models.ForeignKey(EventClass, on_delete=models.CASCADE, verbose_name="Мероприятие")
    # номер дня недели
    day = models.PositiveSmallIntegerField("День недели", validators=[MinValueValidator(0), MaxValueValidator(6)])
    start_time = models.TimeField("Время начала тренировки")
    duration = models.IntegerField("Продолжительность (мин.)", default=60)

    class Meta:
        unique_together = ('day', 'event',)


granularity = (
    ('day', 'День'),
    ('week', 'Неделя'),
    ('month', 'Месяц'),
    ('year', 'Год'),
)


class SubscriptionsType(models.Model):
    """Типы абонементов
    Описывает продолжительность действия, количество посещений, какие тренировки позволяет посещать"""
    name = models.CharField("Название", max_length=100)
    price = models.FloatField("Стоимость")
    duration_type = models.CharField("Временные рамки абонемента", max_length=20, choices=granularity, default=granularity[0])
    duration = models.PositiveIntegerField("Продолжительность")
    rounding = models.BooleanField("Округление начала действия абонемента", default=False)
    visit_limit = models.PositiveIntegerField("Количество посещений")
    event_class = models.ManyToManyField(EventClass, verbose_name="Допустимые тренировки")

    def __str__(self):
        return 'name: (0), initial: (1)'.format(self.name, self.initial)

    def rounding_to_weekday(rounding_date):
        weekday = rounding_date.weekday()
        monday = rounding_date - datetime.timedelta(weekday)
        return monday.strftime("%Y-%m-%d 00:00:00")

    def rounding_to_month(rounding_date):
        month = datetime.datetime(rounding_date.year, rounding_date.month, 1)
        return month.strftime("%Y-%m-%d 00:00:00")

    def rounding_to_year(rounding_date):
        year = datetime.datetime(rounding_date.year, 1, 1)
        return year.strftime("%Y-%m-%d 00:00:00")

    def get_end_date(self, rounding_date):
        end_date = None
        weekday = rounding_date.weekday()
        if self.duration_type == 'day':
            end_date = rounding_date
        elif self.duration_type == 'week':
            end_date = rounding_date + datetime.timedelta(7 - weekday)
        elif self.duration_type == 'month':
            end_date = datetime.datetime(rounding_date.year, rounding_date.month + 1, 1)
        elif self.duration_type == 'year':
            end_date = datetime.datetime(rounding_date.year + 1, 1, 1)
        return end_date
>>>>>>> b73d1ac9

    def get_absolute_url(self):
        return reverse('crm:subscriptions')


class Client(models.Model):
    """Клиент-Ученик. Котнактные данные. Баланс"""
    name = models.CharField("Имя",
                            max_length=100)
    address = models.CharField("Адрес",
                               max_length=255,
                               blank=True)
    birthday = models.DateField("Дата рождения",
                                null=True,
                                blank=True)
    phone_number = models.CharField("Телефон",
                                    max_length=50,
                                    blank=True)
    email_address = models.CharField("Email",
                                     max_length=50,
                                     blank=True)
    vk_user_id = models.IntegerField("id ученика в ВК",
                                     null=True,
                                     blank=True)
<<<<<<< HEAD

    def get_absolute_url(self):
        return reverse('crm:clients')
=======
    balance = models.FloatField("Баланс",
                                default=0)

    def get_absolute_url(self):
        return reverse('crm:client-detail', kwargs={'pk':self.pk})

>>>>>>> b73d1ac9

    @property
    def last_sub(self):
        return self.clientsubscriptions_set.order_by('purchase_date').first

<<<<<<< HEAD
=======
    def __str__(self):
        return self.name

>>>>>>> b73d1ac9

class ClientSubscriptions(models.Model):
    """Абонементы клиента"""
    client = models.ForeignKey(Client,
                               on_delete=models.PROTECT,
                               verbose_name="Ученик")
    subscription = models.ForeignKey(SubscriptionsType,
                                     on_delete=models.PROTECT,
                                     verbose_name="Тип Абонемента")
    purchase_date = models.DateTimeField("Дата покупки",
                                         default=timezone.now)
    start_date = models.DateTimeField("Дата начала",
                                      default=timezone.now)
    end_date = models.DateTimeField(null=True)
<<<<<<< HEAD
    # TODO: Исследовать целесообразность отнаследовать клиентские абонементы от абонементов (или выделить общую часть)
=======
>>>>>>> b73d1ac9
    price = models.FloatField("Стоимость")
    visits_left = models.PositiveIntegerField("Остаток посещений")

    def save(self, *args, **kwargs):
        if not self.end_date:
            self.end_date = self.start_date + timedelta(self.subscription.duration)
        super(ClientSubscriptions, self).save(*args, **kwargs)

    def extend_duration(self, visits_left_plus):
        self.visits_left += int(visits_left_plus)
        self.end_date = self.end_date + timedelta(self.subscription.duration)
        self.save()

    def get_absolute_url(self):
        return reverse('crm:client-detail', kwargs={'pk': self.client.id})

    class Meta:
        ordering = ['purchase_date']


class Event(models.Model):
    """Конкретное мероприятие (тренировка)"""
    date = models.DateField("Дата")
    event_class = models.ForeignKey(EventClass,
                                    on_delete=models.PROTECT,
                                    verbose_name="Тренировка")
<<<<<<< HEAD
=======

    class Meta:
        unique_together = ('event_class', 'date',)

    def clean(self):
        # Проверяем пренадлижит ли указанная дата тренировке
        if not self.event_class.is_event_day(self.date):
            raise ValidationError({"date": "Дата не соответствует тренировке"})

>>>>>>> b73d1ac9
    def __str__(self):
        return self.date.strftime("%Y-%m-%d") + " " + str(self.event_class)
    # TODO: Валидацию по event_class


class Attendance(models.Model):
    """Посещение клиентом мероприятия(тренировки)"""
    client = models.ForeignKey(Client,
                               on_delete=models.PROTECT,
                               verbose_name="Ученик")
    event = models.ForeignKey(Event,
                              on_delete=models.PROTECT,
<<<<<<< HEAD
                              verbose_name="Тренировка")
=======
                              verbose_name="Тренировка")

    class Meta:
        unique_together = ('client', 'event',)

    def __str__(self):
        return self.client.name + " " + str(self.event)
>>>>>>> b73d1ac9
<|MERGE_RESOLUTION|>--- conflicted
+++ resolved
@@ -2,12 +2,8 @@
 from django.db import models
 from django.utils import timezone
 from django.urls import reverse_lazy, reverse
-<<<<<<< HEAD
-
-=======
 from django.core.exceptions import ValidationError
 from django.core.validators import MinValueValidator, MaxValueValidator
->>>>>>> b73d1ac9
 
 class Location(models.Model):
     name = models.CharField("Название",
@@ -39,15 +35,12 @@
                               on_delete=models.PROTECT,
                               verbose_name="Тренер"
                               )
-<<<<<<< HEAD
-=======
     date_from = models.DateField("Дата с",
                                  null=True,
                                  blank=True)
     date_to = models.DateField("Дата по",
                                null=True,
                                blank=True)
->>>>>>> b73d1ac9
 
     def is_event_day(self, day: datetime) -> bool:
         """Входит ли переданный день в мероприятия (есть ли в этот день тренировка) """
@@ -82,22 +75,6 @@
     def __str__(self):
         return self.name
 
-
-<<<<<<< HEAD
-class SubscriptionsType(models.Model):
-    """Типы абонементов
-    Описывает продолжительность действия, количество посещений, какие тренировки позволяет посещать"""
-    name = models.CharField("Название",
-                            max_length=100)
-    price = models.FloatField("Стоимость")
-    duration = models.PositiveIntegerField("Продолжительность (дни)")
-    visit_limit = models.PositiveIntegerField("Количество посещений")
-    event_class = models.ManyToManyField(EventClass,
-                                         verbose_name="Допустимые тренировки")
-
-    def __str__(self):
-        return self.name
-=======
 class DayOfTheWeekClass(models.Model):
     """Мероприятие в конкретный день недели, в определенное время, определенной продолжительности"""
     event = models.ForeignKey(EventClass, on_delete=models.CASCADE, verbose_name="Мероприятие")
@@ -157,7 +134,6 @@
         elif self.duration_type == 'year':
             end_date = datetime.datetime(rounding_date.year + 1, 1, 1)
         return end_date
->>>>>>> b73d1ac9
 
     def get_absolute_url(self):
         return reverse('crm:subscriptions')
@@ -182,29 +158,18 @@
     vk_user_id = models.IntegerField("id ученика в ВК",
                                      null=True,
                                      blank=True)
-<<<<<<< HEAD
-
-    def get_absolute_url(self):
-        return reverse('crm:clients')
-=======
     balance = models.FloatField("Баланс",
                                 default=0)
 
     def get_absolute_url(self):
         return reverse('crm:client-detail', kwargs={'pk':self.pk})
-
->>>>>>> b73d1ac9
 
     @property
     def last_sub(self):
         return self.clientsubscriptions_set.order_by('purchase_date').first
 
-<<<<<<< HEAD
-=======
-    def __str__(self):
-        return self.name
-
->>>>>>> b73d1ac9
+    def __str__(self):
+        return self.name
 
 class ClientSubscriptions(models.Model):
     """Абонементы клиента"""
@@ -219,10 +184,6 @@
     start_date = models.DateTimeField("Дата начала",
                                       default=timezone.now)
     end_date = models.DateTimeField(null=True)
-<<<<<<< HEAD
-    # TODO: Исследовать целесообразность отнаследовать клиентские абонементы от абонементов (или выделить общую часть)
-=======
->>>>>>> b73d1ac9
     price = models.FloatField("Стоимость")
     visits_left = models.PositiveIntegerField("Остаток посещений")
 
@@ -249,8 +210,6 @@
     event_class = models.ForeignKey(EventClass,
                                     on_delete=models.PROTECT,
                                     verbose_name="Тренировка")
-<<<<<<< HEAD
-=======
 
     class Meta:
         unique_together = ('event_class', 'date',)
@@ -260,7 +219,6 @@
         if not self.event_class.is_event_day(self.date):
             raise ValidationError({"date": "Дата не соответствует тренировке"})
 
->>>>>>> b73d1ac9
     def __str__(self):
         return self.date.strftime("%Y-%m-%d") + " " + str(self.event_class)
     # TODO: Валидацию по event_class
@@ -273,14 +231,10 @@
                                verbose_name="Ученик")
     event = models.ForeignKey(Event,
                               on_delete=models.PROTECT,
-<<<<<<< HEAD
                               verbose_name="Тренировка")
-=======
-                              verbose_name="Тренировка")
 
     class Meta:
         unique_together = ('client', 'event',)
 
     def __str__(self):
-        return self.client.name + " " + str(self.event)
->>>>>>> b73d1ac9
+        return self.client.name + " " + str(self.event)