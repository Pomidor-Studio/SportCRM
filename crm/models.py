--- conflicted
+++ resolved
@@ -472,7 +472,6 @@
     def __str__(self):
         return self.name
 
-<<<<<<< HEAD
 
 class ClientSubscriptionsManager(models.Manager):
 
@@ -488,8 +487,6 @@
             subscription.extend_duration(cancelled_event)
 
 
-=======
->>>>>>> 126bd486
 @reversion.register()
 class ClientSubscriptions(CompanyObjectModel):
     """Абонементы клиента"""
