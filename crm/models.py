from datetime import date, datetime, timedelta
from itertools import count
from typing import Dict, Optional

from transliterate import translit

from dateutil.relativedelta import relativedelta
from django.contrib.auth import get_user_model
from django.contrib.auth.models import AbstractUser, UserManager
from django.core.exceptions import ValidationError
from django.core.validators import MaxValueValidator, MinValueValidator
from django.db import models, transaction
from django.urls import reverse, reverse_lazy
from django.utils import timezone


from django_multitenant.fields import TenantForeignKey
from django_multitenant.models import TenantModel
from django_multitenant.utils import get_current_tenant

class CustomUserManager(UserManager):
    def generate_uniq_username(self, first_name, last_name, prefix='user'):
        for idx in count():
            trans_f = translit(first_name, language_code='ru', reversed=True)
            trans_l = translit(last_name, language_code='ru', reversed=True)
            name = f'{prefix}_{idx}_{trans_f}_{trans_l}'.lower()[:150]
            if not self.filter(username=name).exists():
                return name

    def create_coach(self, first_name, last_name):
        return self.create_user(
            self.generate_uniq_username(first_name, last_name, prefix='coach'),
            first_name=first_name, last_name=last_name
        )


class User(AbstractUser):
    objects = CustomUserManager()

    @property
    def is_coach(self) -> bool:
        return hasattr(self, 'coach')

    @property
    def is_manager(self) -> bool:
        return hasattr(self, 'manager')

    @property
    def has_vk_auth(self) -> bool:
        return self.social_auth.filter(provider='vk-oauth2').exists()

    @property
    def vk_id(self) -> Optional[str]:
        return self.vk_data('id')

    @property
    def vk_link(self) -> Optional[str]:
        vkid = self.vk_id
        return 'https://vk.com/id{}'.format(vkid) if vkid else None

    def vk_data(self, data_key: str) -> Optional[str]:
        try:
            social = self.social_auth.get(provider='vk-oauth2')
        except models.ObjectDoesNotExist:
            return None

        return social.extra_data.get(data_key)


class Company(TenantModel):
    """Компания. Multitentant строится вокруг этой модели"""
    name = models.CharField("Название",
                            max_length=100)
    tenant_id = 'id'

    def __str__(self):
        return self.name


class CompanyObjectModel(TenantModel):
    """Абстрактный класс для разделяемых по компаниям моделей"""
    company = TenantForeignKey(Company,
                               default=get_current_tenant,
                               on_delete=models.PROTECT)
    tenant_id = 'company_id'

    class Meta:
        abstract = True
        unique_together = ["id", "company"]


class Location(CompanyObjectModel):
    name = models.CharField("Название",
                            max_length=100)
    address = models.CharField("Адрес",
                               max_length=1000,
                               blank=True)

    def __str__(self):
        return self.name


class Coach(CompanyObjectModel):
    """
    Профиль тренера
    """
    user = models.OneToOneField(get_user_model(), on_delete=models.PROTECT)

    def __str__(self):
        return self.user.get_full_name()

    def get_absolute_url(self):
        return reverse('crm:manager:coach:detail', kwargs={'pk': self.pk})


class Manager(CompanyObjectModel):
    """
    Профиль менеджера
    """
    user = models.OneToOneField(get_user_model(), on_delete=models.PROTECT)

    def __str__(self):
        return self.user.get_full_name()


<<<<<<< HEAD
class EventClass(CompanyObjectModel):
    tenant_id = 'company_id'
    """Описание мероприятия (Класс вид). Например, тренировки по средам и пятницам у новичков"""
    name = models.CharField("Название",
                            max_length=100)
    location = TenantForeignKey(Location,
                                on_delete=models.PROTECT,
                                verbose_name="Расположение")
    coach = TenantForeignKey(Coach,
                             on_delete=models.PROTECT,
                             verbose_name="Тренер"
                              )
    date_from = models.DateField("Дата с",
                                 null=True,
                                 blank=True)
    date_to = models.DateField("Дата по",
                               null=True,
                               blank=True)
=======
class EventClass(models.Model):
    """
    Описание шаблона мероприятия (Класс вид).
    Например, тренировки в зале бокса у Иванова по средам и пятницам
    """
    name = models.CharField("Название", max_length=100)
    location = models.ForeignKey(
        Location,
        on_delete=models.PROTECT,
        verbose_name="Расположение")
    coach = models.ForeignKey(
        Coach,
        on_delete=models.PROTECT,
        verbose_name="Тренер")
    date_from = models.DateField("Дата с", null=True, blank=True)
    date_to = models.DateField("Дата по", null=True, blank=True)
>>>>>>> b0567b49

    def is_event_day(self, day: date) -> bool:
        """
        Возможна ли тренировка в указанный день

        :param day: День который надо проверить
        :return: Является ли указанный день - днем тренировки
        """

        # Проверяем, входит ли проверяемый день в диапазон проводимых тренировок
        if (self.date_from and self.date_from > day) or \
                (self.date_to and self.date_to < day):
            return False

        # Проверяем, проходят ли в этот день недели тренировки
        weekdays = self.dayoftheweekclass_set.all()
        if weekdays:
            for weekday in weekdays:
                if weekday.day == day.weekday():
                    break
            else:
                # https://ncoghlan-devs-python-notes.readthedocs.io/en/latest/python_concepts/break_else.html
                return False

        return True

    def get_calendar(
            self, start_date: date, end_date: date) -> Dict[date, 'Event']:
        """
        Создает полный календарь одного типа тренировки. Создается список
        всех возможный дней трениовок, ограниченный диапазоном дат.

        Сами события треннировки не создаются фактически, а могут появится лишь
        когда на эту тренировку будут назначены ученики.

        :param start_date: Начальная дата календаря
        :param end_date: Конечная дата календаря
        :return: Словарь из даты и возможной тренировки
        """
        events = {event.date: event for event in self.event_set.all()}
        # Решение влоб - перебор всех дней с проверкой входят
        # ли они в календарь.
        # TODO: переписать на генератор(yield) -
        #  EventClass может возвращать следующий день исходя из настроек
        for n in range(int((end_date - start_date).days)):
            curr_date = start_date + timedelta(n)
            if curr_date not in events:
                if self.is_event_day(curr_date):
                    events[curr_date] = Event(date=curr_date, event_class=self)

        return events

    # TODO: Нужны методы:
    #   - Создание нового event
    #       +Получение на конкретную дату
    #   - Валидация всех event (а можно ли редактировать описание
    #   тренировки, если они уже были?)

    @staticmethod
    def get_absolute_url():
        return reverse_lazy('crm:manager:event-class:list')

    def __str__(self):
        return self.name


class DayOfTheWeekClass(CompanyObjectModel):
    """Мероприятие в конкретный день недели, в определенное время, определенной продолжительности"""
    event = TenantForeignKey(EventClass, on_delete=models.CASCADE, verbose_name="Мероприятие")
    # номер дня недели
    day = models.PositiveSmallIntegerField("День недели", validators=[MinValueValidator(0), MaxValueValidator(6)])
    start_time = models.TimeField("Время начала тренировки", default=timezone.now)
    end_time = models.TimeField("Время окнчания тренировки", default=timezone.now)

    class Meta:
        unique_together = ('day', 'event',)


granularity = (
    ('day', 'День'),
    ('week', 'Неделя'),
    ('month', 'Месяц'),
    ('year', 'Год')
)


<<<<<<< HEAD
class SubscriptionsType(CompanyObjectModel):
    """Типы абонементов
    Описывает продолжительность действия, количество посещений, какие тренировки позволяет посещать"""
=======
class SubscriptionsType(models.Model):
    """
    Типы абонементов
    Описывает продолжительность действия, количество посещений,
    какие тренировки позволяет посещать
    """
>>>>>>> b0567b49
    name = models.CharField("Название", max_length=100)
    price = models.FloatField("Стоимость")
    duration_type = models.CharField(
        "Временные рамки абонемента",
        max_length=20,
        choices=granularity,
        default=granularity[0]
    )
    duration = models.PositiveIntegerField("Продолжительность")
    rounding = models.BooleanField(
        "Округление начала действия абонемента",
        default=False
    )
    visit_limit = models.PositiveIntegerField("Количество посещений")
    event_class = models.ManyToManyField(
        EventClass,
        verbose_name="Допустимые тренировки"
    )

    def __str__(self):
        return 'name: (0)'.format(self.name)

    def get_start_date(self, rounding_date):
        """
        Возвращает дату начала действия абонемента после округления.
        rounding_date - дата начала действия абонемента до округления
        """
        if self.rounding:
            weekday = rounding_date.weekday()
            if self.duration_type == granularity[0][0]:
                start_date = rounding_date
            elif self.duration_type == granularity[1][0]:
                start_date = rounding_date - timedelta(weekday)
            elif self.duration_type == granularity[2][0]:
                start_date = datetime(rounding_date.year, rounding_date.month, 1)
            elif self.duration_type == granularity[3][0]:
                start_date = datetime(rounding_date.year, 1, 1)
        else:
            start_date = rounding_date
        return start_date

    def get_end_date(self, start_date):
        """
        Возвращает дату окончания действия абонемента.
        start_date - дата начала действия абонемента
        """
        end_date = None
        if self.duration_type == granularity[0][0]:
            end_date = start_date + relativedelta(days=self.duration)
        elif self.duration_type == granularity[1][0]:
            end_date = start_date + relativedelta(days=7 * self.duration)
        elif self.duration_type == granularity[2][0]:
            end_date = start_date + relativedelta(months=self.duration)
        elif self.duration_type == granularity[3][0]:
            end_date = start_date + relativedelta(years=self.duration)
        return end_date

    @staticmethod
    def get_absolute_url():
        return reverse('crm:manager:subscription:list')


class Client(CompanyObjectModel):
    """Клиент-Ученик. Котнактные данные. Баланс"""
    name = models.CharField("Имя",
                            max_length=100)
    address = models.CharField("Адрес",
                               max_length=255,
                               blank=True)
    birthday = models.DateField("Дата рождения",
                                null=True,
                                blank=True)
    phone_number = models.CharField("Телефон",
                                    max_length=50,
                                    blank=True)
    email_address = models.CharField("Email",
                                     max_length=50,
                                     blank=True)
    vk_user_id = models.IntegerField("id ученика в ВК",
                                     null=True,
                                     blank=True)
    balance = models.FloatField("Баланс",
                                default=0)

    def get_absolute_url(self):
        return reverse('crm:manager:client:detail', kwargs={'pk': self.pk})

    @property
    def last_sub(self):
        return self.clientsubscriptions_set.order_by('purchase_date').first

    def __str__(self):
        return self.name


class ClientSubscriptions(CompanyObjectModel):
    """Абонементы клиента"""
    client = TenantForeignKey(Client,
                              on_delete=models.PROTECT,
                              verbose_name="Ученик")
    subscription = TenantForeignKey(SubscriptionsType,
                                    on_delete=models.PROTECT,
                                    verbose_name="Тип Абонемента")
    purchase_date = models.DateTimeField("Дата покупки", default=timezone.now)
    start_date = models.DateTimeField("Дата начала", default=timezone.now)
    end_date = models.DateTimeField(null=True)
    price = models.FloatField("Стоимость")
    visits_left = models.PositiveIntegerField("Остаток посещений")

    def save(self, *args, **kwargs):
        self.start_date = self.subscription.get_start_date(self.start_date)
        self.end_date = self.subscription.get_end_date(self.start_date)
        super(ClientSubscriptions, self).save(*args, **kwargs)

    def extend_duration(self, added_visits, reason=''):
        with transaction.atomic():
            ExtensionHistory.objects.create(
                client_subscription=self,
                reason=reason,
                added_visits=added_visits
            )
            self.visits_left += int(added_visits)
            self.end_date = self.end_date + timedelta(
                self.subscription.duration)
            self.save()

    def get_absolute_url(self):
        return reverse(
            'crm:manager:client:detail', kwargs={'pk': self.client.id})

    def is_expiring(self):
        current_date = datetime.now(timezone.utc)
        end_date = self.end_date
        delta = end_date - current_date
        return delta.days <= 7 or self.visits_left == 1

    class Meta:
        ordering = ['purchase_date']


<<<<<<< HEAD
class Event(CompanyObjectModel):
=======
class ExtensionHistory(models.Model):
    client_subscription = models.ForeignKey(
        ClientSubscriptions,
        on_delete=models.PROTECT,
        verbose_name='Абонемент клиента')
    date_extended = models.DateTimeField(
        'Дата продления',
        default=timezone.now)
    reason = models.CharField('Причина продления', max_length=255, blank=False)
    added_visits = models.PositiveIntegerField("Добавлено посещений")

    class Meta:
        ordering = ['date_extended']


class Event(models.Model):
>>>>>>> b0567b49
    """Конкретное мероприятие (тренировка)"""
    date = models.DateField("Дата")
    event_class = TenantForeignKey(EventClass,
                                   on_delete=models.PROTECT,
                                   verbose_name="Тренировка")

    class Meta:
        unique_together = ('event_class', 'date',)

    def clean(self):
        # Проверяем пренадлижит ли указанная дата тренировке
        if not self.event_class.is_event_day(self.date):
            raise ValidationError({"date": "Дата не соответствует тренировке"})

    def __str__(self):
        return self.date.strftime("%Y-%m-%d") + " " + str(self.event_class)
    # TODO: Валидацию по event_class


class Attendance(CompanyObjectModel):
    """Посещение клиентом мероприятия(тренировки)"""
    client = TenantForeignKey(Client,
                              on_delete=models.PROTECT,
                              verbose_name="Ученик")
    event = TenantForeignKey(Event,
                             on_delete=models.PROTECT,
                             verbose_name="Тренировка")

    class Meta:
        unique_together = ('client', 'event',)

    def __str__(self):
        return self.client.name + " " + str(self.event)<|MERGE_RESOLUTION|>--- conflicted
+++ resolved
@@ -123,43 +123,23 @@
         return self.user.get_full_name()
 
 
-<<<<<<< HEAD
 class EventClass(CompanyObjectModel):
-    tenant_id = 'company_id'
-    """Описание мероприятия (Класс вид). Например, тренировки по средам и пятницам у новичков"""
-    name = models.CharField("Название",
-                            max_length=100)
-    location = TenantForeignKey(Location,
-                                on_delete=models.PROTECT,
-                                verbose_name="Расположение")
-    coach = TenantForeignKey(Coach,
-                             on_delete=models.PROTECT,
-                             verbose_name="Тренер"
-                              )
-    date_from = models.DateField("Дата с",
-                                 null=True,
-                                 blank=True)
-    date_to = models.DateField("Дата по",
-                               null=True,
-                               blank=True)
-=======
-class EventClass(models.Model):
     """
     Описание шаблона мероприятия (Класс вид).
     Например, тренировки в зале бокса у Иванова по средам и пятницам
     """
+    tenant_id = 'company_id'
     name = models.CharField("Название", max_length=100)
-    location = models.ForeignKey(
+    location = TenantForeignKey(
         Location,
         on_delete=models.PROTECT,
         verbose_name="Расположение")
-    coach = models.ForeignKey(
+    coach = TenantForeignKey(
         Coach,
         on_delete=models.PROTECT,
         verbose_name="Тренер")
     date_from = models.DateField("Дата с", null=True, blank=True)
     date_to = models.DateField("Дата по", null=True, blank=True)
->>>>>>> b0567b49
 
     def is_event_day(self, day: date) -> bool:
         """
@@ -246,18 +226,12 @@
 )
 
 
-<<<<<<< HEAD
 class SubscriptionsType(CompanyObjectModel):
-    """Типы абонементов
-    Описывает продолжительность действия, количество посещений, какие тренировки позволяет посещать"""
-=======
-class SubscriptionsType(models.Model):
     """
     Типы абонементов
     Описывает продолжительность действия, количество посещений,
     какие тренировки позволяет посещать
     """
->>>>>>> b0567b49
     name = models.CharField("Название", max_length=100)
     price = models.FloatField("Стоимость")
     duration_type = models.CharField(
@@ -398,9 +372,6 @@
         ordering = ['purchase_date']
 
 
-<<<<<<< HEAD
-class Event(CompanyObjectModel):
-=======
 class ExtensionHistory(models.Model):
     client_subscription = models.ForeignKey(
         ClientSubscriptions,
@@ -416,8 +387,7 @@
         ordering = ['date_extended']
 
 
-class Event(models.Model):
->>>>>>> b0567b49
+class Event(CompanyObjectModel):
     """Конкретное мероприятие (тренировка)"""
     date = models.DateField("Дата")
     event_class = TenantForeignKey(EventClass,
