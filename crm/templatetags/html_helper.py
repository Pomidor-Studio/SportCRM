from bootstrap4.components import render_alert
from django import template
from django.contrib.messages.storage.base import Message
from django.contrib.staticfiles.storage import staticfiles_storage
from django.template import TemplateSyntaxError, Node, NodeList
from django.utils.html import format_html

register = template.Library()

# Port of https://github.com/noirbizarre/django.js/blob/master/djangojs/templatetags/js.py  # noqa


@register.simple_tag
def javascript(filename, type='text/javascript'):
    """A simple shortcut to render a
    ``script`` tag to a static javascript file"""

    if '?' in filename and len(filename.split('?')) is 2:
        filename, params = filename.split('?')
        params = '?' + params
    else:
        params = ''
    return format_html(
        '<script type="{}" src="{}{}"></script>',
        type, staticfiles_storage.url(filename), params
    )


@register.simple_tag
def js(filename, type='text/javascript'):
    """"A simple shortcut to render a
    ``script`` tag to a static javascript file"""
    return javascript(filename, type=type)


@register.simple_tag
def css(filename):
    """A simple shortcut to render a ``link`` tag to a static CSS file'"""
    return format_html(
        '<link rel="stylesheet" type="text/css" href="{}" />',
        staticfiles_storage.url(filename)
    )


<<<<<<< HEAD
DJANGO_TO_BOOTSTRAP = {
    'debug': 'dark',
    'info': 'info',
    'success': 'success',
    'warning': 'warning',
    'error': 'danger'
}


@register.simple_tag
def bootstrap_alert_message(message: Message, dismissable=True):
    return render_alert(
        str(message), DJANGO_TO_BOOTSTRAP[message.level_tag], dismissable)
=======
class IfHasPermNode(Node):

    def __init__(self, conditions_nodelists):
        self.conditions_nodelists = conditions_nodelists

    def __repr__(self):
        return '<%s>' % self.__class__.__name__

    def __iter__(self):
        for _, nodelist in self.conditions_nodelists:
            yield from nodelist

    @property
    def nodelist(self):
        return NodeList(self)

    def resolve(self, var, context):
        """Resolves a variable out of context if it's not in quotes"""
        if var is None:
            return var
        if var[0] in ('"', "'") and var[-1] == var[0]:
            return var[1:-1]
        else:
            return template.Variable(var).resolve(context)

    def render(self, context):
        for condition, nodelist in self.conditions_nodelists:

            if condition is not None:           # if / elif clause
                perm = self.resolve(condition[0], context)
                user = self.resolve(condition[1], context)
                try:
                    obj = self.resolve(condition[3], context)
                except IndexError:
                    obj = None

                if not hasattr(user, 'has_perm'):
                    # swapped user model that doesn't support permissions
                    match = False
                else:
                    match = user.has_perm(perm, obj)
            else:                               # else clause
                match = True

            if match:
                return nodelist.render(context)

        return ''


@register.tag('ifhasperm')
def if_has_perm(parser, token):
    # {% if ... %}
    bits = token.split_contents()[1:]

    if not 2 <= len(bits) <= 3:
        raise template.TemplateSyntaxError(
            "'ifhasperm' tag takes two or three arguments"
        )

    nodelist = parser.parse(('else', 'endifhasperm'))
    conditions_nodelists = [(bits, nodelist)]
    token = parser.next_token()

    # {% else %} (optional)
    if token.contents == 'else':
        nodelist = parser.parse(('endifhasperm',))
        conditions_nodelists.append((None, nodelist))
        token = parser.next_token()

    # {% endif %}
    if token.contents != 'endifhasperm':
        raise TemplateSyntaxError(
            'Malformed template tag at line {0}: "{1}"'.format(token.lineno,
                                                               token.contents))

    return IfHasPermNode(conditions_nodelists)
>>>>>>> 39147f84
<|MERGE_RESOLUTION|>--- conflicted
+++ resolved
@@ -42,7 +42,6 @@
     )
 
 
-<<<<<<< HEAD
 DJANGO_TO_BOOTSTRAP = {
     'debug': 'dark',
     'info': 'info',
@@ -56,7 +55,8 @@
 def bootstrap_alert_message(message: Message, dismissable=True):
     return render_alert(
         str(message), DJANGO_TO_BOOTSTRAP[message.level_tag], dismissable)
-=======
+
+  
 class IfHasPermNode(Node):
 
     def __init__(self, conditions_nodelists):
@@ -134,4 +134,3 @@
                                                                token.contents))
 
     return IfHasPermNode(conditions_nodelists)
->>>>>>> 39147f84
