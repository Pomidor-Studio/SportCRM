from django.contrib.auth import views as auth_views
from django.urls import include, path

from crm.views import auth as scrm_auth_views, coach as coach_views
from crm.views.manager import (
    attendance as manager_attendance_views,
    balance as manager_balance_views,
    client as manager_client_views,
    coach as manager_coach_views,
    core as manager_core_views,
    event as manager_event_views,
    event_class as manager_event_class_views,
    location as manager_locations_views,
    report as manager_report_views,
    subscription as manager_subs_views,
)

app_name = 'crm'

coach_urlpatterns = ([
    path('', coach_views.HomePage.as_view(), name='home')
], 'coach')

auth_urlpatterns = ([
    path(
        'login/',
        auth_views.LoginView.as_view(template_name='crm/auth/login.html'),
        name='login'
    ),
    path('logout/', auth_views.LogoutView.as_view(), name='logout'),
    path(
        'redirect/',
        scrm_auth_views.SportCrmLoginRedirectView.as_view(),
        name='login-redirect'
    ),
    path('profile/', scrm_auth_views.ProfileView.as_view(), name='profile'),
    path(
        'password-change/',
        scrm_auth_views.SportCrmPasswordChangeView.as_view(),
        name='password-change'
    ),
    path(
        'password-reset-confirm/',
        scrm_auth_views.ResetPasswordConfirmView.as_view(),
        name='password-reset-confirm'
    ),
    path(
        'password-reset/',
        scrm_auth_views.ResetPasswordView.as_view(),
        name='password-reset'
    )
], 'accounts')

manager_coach_urlpatterns = ([
    path('', manager_coach_views.List.as_view(), name='list'),
    path('<int:pk>/', manager_coach_views.Detail.as_view(), name='detail'),
    path('new/', manager_coach_views.Create.as_view(), name='new'),
    path(
        '<int:pk>/update/',
        manager_coach_views.Update.as_view(),
        name='update'
    ),
    path(
        '<int:pk>/delete/',
        manager_coach_views.Delete.as_view(),
        name='delete'
    ),
    path(
        '<int:pk>/undelete/',
        manager_coach_views.Undelete.as_view(),
        name='undelete'
    )
], 'coach')

manager_client_subs_urlpatterns = ([
    path(
        '<int:pk>/update',
        manager_client_views.SubscriptionUpdate.as_view(),
        name='update'
    ),
    path(
        '<int:pk>/delete',
        manager_client_views.SubscriptionDelete.as_view(),
        name='delete'
    ),
    path(
        '<int:pk>/extend',
        manager_client_views.SubscriptionExtend.as_view(),
        name='extend'
    ),
], 'subscription')

manager_client_balance_urlpatterns = ([
    path('', manager_balance_views.Create.as_view(), name='new')
], 'balance')

manager_clients_urlpatterns = ([
    path('', manager_client_views.List.as_view(), name='list'),
    path('<int:pk>/', manager_client_views.Detail.as_view(), name='detail'),
    path('<int:pk>/balance/', include(manager_client_balance_urlpatterns)),
    path('new/', manager_client_views.Create.as_view(), name='new'),
    path(
        '<int:pk>/update/',
        manager_client_views.Update.as_view(),
        name='update'
    ),
    path(
        '<int:pk>/delete/',
        manager_client_views.Delete.as_view(),
        name='delete'
    ),
    path(
        '<int:client_id>/add-subscription/',
        manager_client_views.AddSubscription.as_view(),
        name='new-subscription'
    ),
    path(
        '<int:client_id>/add-subscription-with-extending',
        manager_client_views.AddSubscriptionWithExtending.as_view(),
        name='add-subscription-with-extending'
    ),
    path(
        'subscription/',
        include(manager_client_subs_urlpatterns)
    ),
    path(
        'check-overlapping/',
        manager_client_views.CheckOverlapping.as_view(),
        name='check-overlapping'
    )
], 'client')

manager_subscriptions_urlpatterns = ([
    path('', manager_subs_views.List.as_view(), name='list'),
    path(
        '<int:pk>/update/',
        manager_subs_views.Update.as_view(),
        name='update'
    ),
    path(
        '<int:pk>/delete/',
        manager_subs_views.Delete.as_view(),
        name='delete'
    ),
    path(
        '<int:pk>/undelete/',
        manager_subs_views.UnDelete.as_view(),
        name='undelete'
    ),
    path('new/', manager_subs_views.Create.as_view(), name='new'),
], 'subscription')

manager_events_urlpatterns = ([
    path('', manager_event_views.Calendar.as_view(), name='calendar'),
    path(
        'report/',
        manager_event_views.Report.as_view(),
        name='report'
    ),
], 'event')

manager_event_urlpatterns = ([
    path(
        '',
        manager_event_class_views.EventByDate.as_view(),
        name='event-by-date'
    ),
    path(
<<<<<<< HEAD
        'mark/',
        manager_event_class_views.MarkEventAttendance.as_view(),
        name='mark-attendance'
    ),
    path(
        'mark/<int:client_id>/<int:subscription_id>',
        manager_event_class_views.MarkClient.as_view(),
        name='mark-client'
    ),
    path(
        'mark-without-subscription',
        manager_event_class_views.SignUpClientWithoutSubscription.as_view(),
        name='mark-client-without-subscription'
    ),
    path(
        'unmark/<int:client_id>',
        manager_event_class_views.UnMarkClient.as_view(),
        name='unmark-client'
    ),
    path(
        'sign-up/<int:client_id>',
        manager_event_class_views.SignUpClient.as_view(),
        name='sign-up-client'
    ),
    path(
        'cancel-att/<int:client_id>',
        manager_event_class_views.CancelAttendance.as_view(),
        name='cancel-att'
=======
        'mark/<int:subscription_id>',
        manager_event_class_views.MarkClientAttendance.as_view(),
        name='mark-client-attendance'
>>>>>>> a31de01b
    ),
    path(
        'cancel/without-extending/',
        manager_event_class_views.CancelWithoutExtending.as_view(),
        name='cancel-without-extending'
    ),
    path(
        'cancel/with-extending/',
        manager_event_class_views.CancelWithExtending.as_view(),
        name='cancel-with-extending'
    ),
    path(
        'activate/without-revoke/',
        manager_event_class_views.ActivateWithoutRevoke.as_view(),
        name='activate-without-revoke'
    ),
    path(
        'activate/with-revoke/',
        manager_event_class_views.ActivateWithRevoke.as_view(),
        name='activate-with-revoke'
    ),
    path(
        'scan/',
        manager_event_class_views.Scanner.as_view(),
        name='scanner'
    ),
    path(
        'scan/<str:code>/',
        manager_event_class_views.DoScan.as_view(),
        name='do-scan'
    ),
    path(
        'close/',
        manager_event_class_views.DoCloseEvent.as_view(),
        name='close'
    ),
    path(
        'open/',
        manager_event_class_views.DoOpenEvent.as_view(),
        name='open'
    )
], 'event')

manager_event_class_urlpatterns = ([
    path(
        '',
        manager_event_class_views.ObjList.as_view(),
        name='list'
    ),
    path('new/', manager_event_class_views.CreateEdit.as_view(), name='new'),
    path(
        '<int:pk>/update/',
        manager_event_class_views.CreateEdit.as_view(),
        name='update'
    ),
    path(
        '<int:pk>/delete/',
        manager_event_class_views.Delete.as_view(),
        name='delete'
    ),
    path(
        '<int:event_class_id>/<int:year>/<int:month>/<int:day>/',
        include(manager_event_urlpatterns)
    ),
    path(
        '<int:pk>/calendar/',
        manager_event_class_views.Calendar.as_view(),
        name='calendar'),
], 'event-class')

manager_attendance_urlpatterns = ([
    path(
        '<int:pk>/delete/',
        manager_attendance_views.Delete.as_view(),
        name='delete'),
], 'attendance')

manager_locations_urlpatterns = ([
    path(
        '',
        manager_locations_views.ObjList.as_view(),
        name='list'
    ),
    path('new/', manager_locations_views.Create.as_view(), name='new'),
    path(
        '<int:pk>/update/',
        manager_locations_views.Update.as_view(),
        name='update'
    ),
    path(
        '<int:pk>/delete/',
        manager_locations_views.Delete.as_view(),
        name='delete'
    ),
], 'locations')

manager_urlpatterns = ([
    path('', manager_core_views.Home.as_view(), name='home'),
    path('coach/', include(manager_coach_urlpatterns)),
    path('clients/', include(manager_clients_urlpatterns)),
    path('subscriptions/', include(manager_subscriptions_urlpatterns)),
    path('events/', include(manager_events_urlpatterns)),
    path('event-class/', include(manager_event_class_urlpatterns)),
    path('attendance/', include(manager_attendance_urlpatterns)),
    path('locations/', include(manager_locations_urlpatterns)),
    path(
        'reports/',
        manager_report_views.ReportList.as_view(),
        name='reports'
    )
], 'manager')

urlpatterns = [
    path('', scrm_auth_views.SportCrmLoginRedirectView.as_view()),
    path('accounts/', include(auth_urlpatterns)),
    path('coach/', include(coach_urlpatterns)),
    path('manager/', include(manager_urlpatterns)),
]<|MERGE_RESOLUTION|>--- conflicted
+++ resolved
@@ -166,12 +166,6 @@
         name='event-by-date'
     ),
     path(
-<<<<<<< HEAD
-        'mark/',
-        manager_event_class_views.MarkEventAttendance.as_view(),
-        name='mark-attendance'
-    ),
-    path(
         'mark/<int:client_id>/<int:subscription_id>',
         manager_event_class_views.MarkClient.as_view(),
         name='mark-client'
@@ -195,11 +189,6 @@
         'cancel-att/<int:client_id>',
         manager_event_class_views.CancelAttendance.as_view(),
         name='cancel-att'
-=======
-        'mark/<int:subscription_id>',
-        manager_event_class_views.MarkClientAttendance.as_view(),
-        name='mark-client-attendance'
->>>>>>> a31de01b
     ),
     path(
         'cancel/without-extending/',
