from django.contrib.auth import views as auth_views
from django.urls import include, path
from django.views.generic import TemplateView

from crm.views import coach as coach_views, auth as scrm_auth_views
from crm.views.manager import (
    core as manager_core_views,
    coach as manager_coach_views,
    client as manager_client_views,
    subscription as manager_subs_views,
    event as manager_event_views,
    event_class as manager_event_class_views,
    attendance as manager_attendance_views,
    location as manager_locations_views
)

app_name = 'crm'

coach_urlpatterns = ([
    path('', coach_views.HomePage.as_view(), name='home')
], 'coach')

auth_urlpatterns = ([
    path(
        'login/',
        auth_views.LoginView.as_view(template_name='crm/auth/login.html'),
        name='login'
    ),
    path('logout/', auth_views.LogoutView.as_view(), name='logout'),
    path(
        'redirect/',
        scrm_auth_views.SportCrmLoginRedirectView.as_view(),
        name='login-redirect'
    ),
    path('profile/', scrm_auth_views.ProfileView.as_view(), name='profile'),
    path(
        'password-change/',
        scrm_auth_views.SportCrmPasswordChangeView.as_view(),
        name='password-change'
    ),
    path(
        'password-reset-confirm/',
        scrm_auth_views.ResetPasswordConfirmView.as_view(),
        name='password-reset-confirm'
    ),
    path(
        'password-reset/',
        scrm_auth_views.ResetPasswordView.as_view(),
        name='password-reset'
    )
], 'accounts')

manager_coach_urlpatterns = ([
    path('', manager_coach_views.List.as_view(), name='list'),
    path('<int:pk>/', manager_coach_views.Detail.as_view(), name='detail'),
    path('new/', manager_coach_views.Create.as_view(), name='new'),
    path(
        '<int:pk>/update/',
        manager_coach_views.Update.as_view(),
        name='update'
    ),
    path(
        '<int:pk>/delete/',
        manager_coach_views.Delete.as_view(),
        name='delete'
    ),
    path(
        '<int:pk>/undelete/',
        manager_coach_views.Undelete.as_view(),
        name='undelete'
    )
], 'coach')

manager_client_subs_urlpatterns = ([
    path(
        '<int:pk>/update',
        manager_client_views.SubscriptionUpdate.as_view(),
        name='update'
    ),
    path(
        '<int:pk>/delete',
        manager_client_views.SubscriptionDelete.as_view(),
        name='delete'
    ),
    path(
        '<int:pk>/extend',
        manager_client_views.SubscriptionExtend.as_view(),
        name='extend'
    ),
], 'subscription')

manager_clients_urlpatterns = ([
    path('', manager_client_views.List.as_view(), name='list'),
    path('<int:pk>/', manager_client_views.Detail.as_view(), name='detail'),
    path('new/', manager_client_views.Create.as_view(), name='new'),
    path(
        '<int:pk>/update/',
        manager_client_views.Update.as_view(),
        name='update'
    ),
    path(
        '<int:pk>/delete/',
        manager_client_views.Delete.as_view(),
        name='delete'
    ),
    path(
        '<int:client_id>/add-subscription/',
        manager_client_views.AddSubscription.as_view(),
        name='new-subscription'
    ),
    path(
        '<int:client_id>/add-attendance/',
        manager_client_views.AddAttendance.as_view(),
        name='new-attendance'
    ),
    path(
        'subscription/',
        include(manager_client_subs_urlpatterns)
    )
], 'client')

manager_subscriptions_urlpatterns = ([
    path('', manager_subs_views.List.as_view(), name='list'),
    path(
        '<int:pk>/update/',
        manager_subs_views.Update.as_view(),
        name='update'
    ),
    path(
        '<int:pk>/delete/',
        manager_subs_views.Delete.as_view(),
        name='delete'
    ),
    path(
        '<int:pk>/undelete/',
        manager_subs_views.UnDelete.as_view(),
        name='undelete'
    ),
    path('new/', manager_subs_views.Create.as_view(), name='new'),
], 'subscription')

# TODO: Remove obsolete views and urls
manager_events_urlpatterns = ([
    path('', manager_event_views.List.as_view(), name='list'),
    path('new/', manager_event_views.Create.as_view(), name='new'),
    path(
        '<int:pk>/update/',
        manager_event_views.Update.as_view(),
        name='update'
    ),
    path(
        '<int:pk>/delete/',
        manager_event_views.Delete.as_view(),
        name='delete'
    ),
    path(
        '<int:pk>/',
        manager_event_views.Detail.as_view(),
        name='detail'
    ),
    path(
        '<int:event_id>/add-attendance/',
        manager_event_views.EventAttendanceCreate.as_view(),
        name='new-attendance'
    ),
    path(
        'report/',
        manager_event_views.Report.as_view(),
        name='report'
    ),
<<<<<<< HEAD
=======
], 'event')

manager_event_urlpatterns = ([
    path(
        '',
        manager_event_class_views.EventByDate.as_view(),
        name='event-by-date'
    ),
    path(
        'mark/',
        manager_event_class_views.MarkEventAttendance.as_view(),
        name='mark-attendance'
    ),
    path(
        'mark/<int:subscription_id>',
        manager_event_class_views.MarkClientAttendance.as_view(),
        name='mark-client-attendance'
    ),
    path(
        'cancel/without-extending/',
        manager_event_class_views.CancelWithoutExtending.as_view(),
        name='cancel-without-extending'
    ),
    path(
        'cancel/with-extending/',
        manager_event_class_views.CancelWithExtending.as_view(),
        name='cancel-with-extending'
    ),
    path(
        'activate/without-revoke/',
        manager_event_class_views.ActivateWithoutRevoke.as_view(),
        name='activate-without-revoke'
    ),
    path(
        'activate/with-revoke/',
        manager_event_class_views.ActivateWithRevoke.as_view(),
        name='activate-with-revoke'
    )
>>>>>>> e6a1b7be
], 'event')

manager_event_class_urlpatterns = ([
    path(
        '',
        manager_event_class_views.ObjList.as_view(),
        name='list'
    ),
    path('new/', manager_event_class_views.CreateEdit.as_view(), name='new'),
    path(
        '<int:pk>/update/',
        manager_event_class_views.CreateEdit.as_view(),
        name='update'
    ),
    path(
        '<int:pk>/delete/',
        manager_event_class_views.Delete.as_view(),
        name='delete'
    ),
    path(
        '<int:event_class_id>/<int:year>/<int:month>/<int:day>/',
        include(manager_event_urlpatterns)
    ),
    path(
        '<int:pk>/calendar/',
        manager_event_class_views.Calendar.as_view(),
        name='calendar'),
], 'event-class')

manager_attendance_urlpatterns = ([
    path(
        '<int:pk>/delete/',
        manager_attendance_views.Delete.as_view(),
        name='delete'),
], 'attendance')

manager_locations_urlpatterns = ([
    path(
        '',
        manager_locations_views.ObjList.as_view(),
        name='list'
    ),
    path('new/', manager_locations_views.Create.as_view(), name='new'),
    path(
        '<int:pk>/update/',
        manager_locations_views.Update.as_view(),
        name='update'
    ),
    path(
        '<int:pk>/delete/',
        manager_locations_views.Delete.as_view(),
        name='delete'
    ),
], 'locations')

manager_urlpatterns = ([
    path('', manager_core_views.Home.as_view(), name='home'),
    path('coach/', include(manager_coach_urlpatterns)),
    path('clients/', include(manager_clients_urlpatterns)),
    path('subscriptions/', include(manager_subscriptions_urlpatterns)),
    path('events/', include(manager_events_urlpatterns)),
    path('event-class/', include(manager_event_class_urlpatterns)),
    path('attendance/', include(manager_attendance_urlpatterns)),
    path('locations/', include(manager_locations_urlpatterns)),
    path('reports/', TemplateView.as_view(template_name='crm/manager/reports.html'),name='reports')
], 'manager')

urlpatterns = [
    path('', scrm_auth_views.SportCrmLoginRedirectView.as_view()),
    path('accounts/', include(auth_urlpatterns)),
    path('coach/', include(coach_urlpatterns)),
    path('manager/', include(manager_urlpatterns)),
]<|MERGE_RESOLUTION|>--- conflicted
+++ resolved
@@ -168,8 +168,6 @@
         manager_event_views.Report.as_view(),
         name='report'
     ),
-<<<<<<< HEAD
-=======
 ], 'event')
 
 manager_event_urlpatterns = ([
@@ -208,7 +206,6 @@
         manager_event_class_views.ActivateWithRevoke.as_view(),
         name='activate-with-revoke'
     )
->>>>>>> e6a1b7be
 ], 'event')
 
 manager_event_class_urlpatterns = ([
