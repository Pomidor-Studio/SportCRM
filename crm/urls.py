from django.contrib.auth import views as auth_views
from django.urls import include, path

from crm.views import coach as coach_views, auth as scrm_auth_views
from crm.views.manager import (
    core as manager_core_views,
    coach as manager_coach_views,
    client as manager_client_views,
    subscription as manager_subs_views,
    event as manager_event_views,
    event_class as manager_event_class_views,
    attendance as manager_attendance_views,
    location as manager_locations_views
)

app_name = 'crm'

coach_urlpatterns = ([
    path('', coach_views.HomePage.as_view(), name='home')
], 'coach')

auth_urlpatterns = ([
    path(
        'login/',
        auth_views.LoginView.as_view(template_name='crm/auth/login.html'),
        name='login'
    ),
    path('logout/', auth_views.LogoutView.as_view(), name='logout'),
    path(
        'redirect/',
        scrm_auth_views.SportCrmLoginRedirectView.as_view(),
        name='login-redirect'
    ),
    path('profile/', scrm_auth_views.ProfileView.as_view(), name='profile'),
    path(
        'password-change/',
        scrm_auth_views.SportCrmPasswordChangeView.as_view(),
        name='password-change'
    ),
    path(
        'password-reset-confirm/',
        scrm_auth_views.ResetPasswordConfirmView.as_view(),
        name='password-reset-confirm'
    ),
    path(
        'password-reset/',
        scrm_auth_views.ResetPasswordView.as_view(),
        name='password-reset'
    )
], 'accounts')

manager_coach_urlpatterns = ([
    path('', manager_coach_views.List.as_view(), name='list'),
    path('<int:pk>/', manager_coach_views.Detail.as_view(), name='detail'),
    path('new/', manager_coach_views.Create.as_view(), name='new'),
    path(
        '<int:pk>/update/',
        manager_coach_views.Update.as_view(),
        name='update'
    ),
    path(
        '<int:pk>/delete/',
        manager_coach_views.Delete.as_view(),
        name='delete'
    ),
    path(
        '<int:pk>/undelete/',
        manager_coach_views.Undelete.as_view(),
        name='undelete'
    )
], 'coach')

manager_client_subs_urlpatterns = ([
    path(
        '<int:pk>/update',
        manager_client_views.SubscriptionUpdate.as_view(),
        name='update'
    ),
    path(
        '<int:pk>/delete',
        manager_client_views.SubscriptionDelete.as_view(),
        name='delete'
    ),
    path(
        '<int:pk>/extend',
        manager_client_views.SubscriptionExtend.as_view(),
        name='extend'
    ),
], 'subscription')

manager_clients_urlpatterns = ([
    path('', manager_client_views.List.as_view(), name='list'),
    path('<int:pk>/', manager_client_views.Detail.as_view(), name='detail'),
    path('new/', manager_client_views.Create.as_view(), name='new'),
    path(
        '<int:pk>/update/',
        manager_client_views.Update.as_view(),
        name='update'
    ),
    path(
        '<int:pk>/delete/',
        manager_client_views.Delete.as_view(),
        name='delete'
    ),
    path(
        '<int:client_id>/add-subscription/',
        manager_client_views.AddSubscription.as_view(),
        name='new-subscription'
    ),
    path(
        '<int:client_id>/add-attendance/',
        manager_client_views.AddAttendance.as_view(),
        name='new-attendance'
    ),
    path(
        'subscription/',
        include(manager_client_subs_urlpatterns)
    )
], 'client')

manager_subscriptions_urlpatterns = ([
    path('', manager_subs_views.List.as_view(), name='list'),
    path(
        '<int:pk>/update/',
        manager_subs_views.Update.as_view(),
        name='update'
    ),
    path(
        '<int:pk>/delete/',
        manager_subs_views.Delete.as_view(),
        name='delete'
    ),
    path(
        '<int:pk>/undelete/',
        manager_subs_views.UnDelete.as_view(),
        name='undelete'
    ),
    path('new/', manager_subs_views.Create.as_view(), name='new'),
], 'subscription')

# TODO: Remove obsolete views and urls
manager_events_urlpatterns = ([
    path('', manager_event_views.List.as_view(), name='list'),
    path('new/', manager_event_views.Create.as_view(), name='new'),
    path(
        '<int:pk>/update/',
        manager_event_views.Update.as_view(),
        name='update'
    ),
    path(
        '<int:pk>/delete/',
        manager_event_views.Delete.as_view(),
        name='delete'
    ),
    path(
        '<int:pk>/',
        manager_event_views.Detail.as_view(),
        name='detail'
    ),
    path(
        '<int:event_id>/add-attendance/',
        manager_event_views.EventAttendanceCreate.as_view(),
        name='new-attendance'
    ),
], 'event')

manager_event_urlpatterns = ([
    path(
        '',
        manager_event_class_views.EventByDate.as_view(),
        name='event-by-date'
    ),
    path(
        'mark/',
        manager_event_class_views.MarkEventAttendance.as_view(),
        name='mark-attendance'
    ),
    path(
        'mark/<int:client_id>',
        manager_event_class_views.MarkClientAttendance.as_view(),
        name='mark-client-attendance'
    ),
    path(
        'cancel/without-extending/',
        manager_event_class_views.CancelWithoutExtending.as_view(),
        name='cancel-without-extending'
    ),
    path(
        'cancel/with-extending/',
        manager_event_class_views.CancelWithExtending.as_view(),
        name='cancel-with-extending'
    ),
    path(
        'activate/without-revoke/',
        manager_event_class_views.ActivateWithoutRevoke.as_view(),
        name='activate-without-revoke'
    ),
    path(
        'activate/with-revoke/',
        manager_event_class_views.ActivateWithRevoke.as_view(),
        name='activate-with-revoke'
    )
], 'event')

manager_event_class_urlpatterns = ([
    path(
        '',
        manager_event_class_views.ObjList.as_view(),
        name='list'
    ),
    path('new/', manager_event_class_views.CreateEdit.as_view(), name='new'),
    path(
        '<int:pk>/update/',
        manager_event_class_views.CreateEdit.as_view(),
        name='update'
    ),
    path(
        '<int:pk>/delete/',
        manager_event_class_views.Delete.as_view(),
        name='delete'
    ),
    path(
        '<int:event_class_id>/<int:year>/<int:month>/<int:day>/',
<<<<<<< HEAD
        manager_event_class_views.EventByDate.as_view(),
        name='event-by-date'
    ),
    path(
        '<int:event_class_id>/<int:year>/<int:month>/<int:day>/mark/',
        manager_event_class_views.MarkEventAttendance.as_view(),
        name='mark-attendance'
    ),
    path(
        '<int:event_class_id>/<int:year>/<int:month>/<int:day>/mark/<int:subscription_id>',
        manager_event_class_views.MarkClientAttendance.as_view(),
        name='mark-client-attendance'
=======
        include(manager_event_urlpatterns)
>>>>>>> 41df602b
    ),
    path(
        '<int:pk>/calendar/',
        manager_event_class_views.Calendar.as_view(),
        name='calendar'),
], 'event-class')

manager_attendance_urlpatterns = ([
    path(
        '<int:pk>/delete/',
        manager_attendance_views.Delete.as_view(),
        name='delete'),
], 'attendance')

manager_locations_urlpatterns = ([
    path(
        '',
        manager_locations_views.ObjList.as_view(),
        name='list'
    ),
    path('new/', manager_locations_views.Create.as_view(), name='new'),
    path(
        '<int:pk>/update/',
        manager_locations_views.Update.as_view(),
        name='update'
    ),
    path(
        '<int:pk>/delete/',
        manager_locations_views.Delete.as_view(),
        name='delete'
    ),
], 'locations')

manager_urlpatterns = ([
    path('', manager_core_views.Home.as_view(), name='home'),
    path('coach/', include(manager_coach_urlpatterns)),
    path('clients/', include(manager_clients_urlpatterns)),
    path('subscriptions/', include(manager_subscriptions_urlpatterns)),
    path('events/', include(manager_events_urlpatterns)),
    path('event-class/', include(manager_event_class_urlpatterns)),
    path('attendance/', include(manager_attendance_urlpatterns)),
    path('locations/', include(manager_locations_urlpatterns)),
], 'manager')

urlpatterns = [
    path('', scrm_auth_views.SportCrmLoginRedirectView.as_view()),
    path('accounts/', include(auth_urlpatterns)),
    path('coach/', include(coach_urlpatterns)),
    path('manager/', include(manager_urlpatterns)),
]<|MERGE_RESOLUTION|>--- conflicted
+++ resolved
@@ -176,7 +176,7 @@
         name='mark-attendance'
     ),
     path(
-        'mark/<int:client_id>',
+        'mark/<int:subscription_id>',
         manager_event_class_views.MarkClientAttendance.as_view(),
         name='mark-client-attendance'
     ),
@@ -221,22 +221,7 @@
     ),
     path(
         '<int:event_class_id>/<int:year>/<int:month>/<int:day>/',
-<<<<<<< HEAD
-        manager_event_class_views.EventByDate.as_view(),
-        name='event-by-date'
-    ),
-    path(
-        '<int:event_class_id>/<int:year>/<int:month>/<int:day>/mark/',
-        manager_event_class_views.MarkEventAttendance.as_view(),
-        name='mark-attendance'
-    ),
-    path(
-        '<int:event_class_id>/<int:year>/<int:month>/<int:day>/mark/<int:subscription_id>',
-        manager_event_class_views.MarkClientAttendance.as_view(),
-        name='mark-client-attendance'
-=======
         include(manager_event_urlpatterns)
->>>>>>> 41df602b
     ),
     path(
         '<int:pk>/calendar/',
