from bootstrap_datepicker_plus import DatePickerInput
from django.http import HttpResponseRedirect
from django.shortcuts import render, get_object_or_404
from django.views import View
from django.views.generic import ListView, DetailView
from django.views.generic.edit import CreateView, UpdateView, DeleteView
from django.urls import reverse, reverse_lazy
from django import forms
<<<<<<< HEAD
from .forms import ClientForm, ClientSubscriptionForm, AttendanceForm, ExtendClientSubscriptionForm

from .models import Client, EventClass, SubscriptionsType, ClientSubscriptions, Attendance
=======
from django.db import IntegrityError, transaction

from .forms import (ClientForm,
                    ClientSubscriptionForm,
                    AttendanceForm,
                    ExtendClientSubscriptionForm,
                    EventClassForm,
                    EventAttendanceForm,
                    DayOfTheWeekClassForm
                    )

from .models import (Client,
                     EventClass,
                     SubscriptionsType,
                     ClientSubscriptions,
                     Attendance,
                     Event,
                     DayOfTheWeekClass,
                     )
>>>>>>> b73d1ac9


def base(request):
    return render(request, 'crm/base.html')


def clientsv(request):
    context = {
        'clients': Client.objects.all(),
        'subscriptions': SubscriptionsType.objects.all(),
        'client_subscriptions': ClientSubscriptions.objects.all()
    }
    return render(request, 'crm/clients.html', context)


def subscriptionsv(request):
    context = {
        'subscriptions': Client.objects.all()
    }
    return render(request, 'crm/subscriptions.html', context)


class ClientsListView(ListView):
    model = Client
    template_name = 'crm/clients.html'
    context_object_name = 'clients'

<<<<<<< HEAD
=======
    def get_queryset(self):
        try:
            a = self.request.GET.get('client' )
        except KeyError:
            a = None
        if a:
            clients_list = Client.objects.filter(
                name__icontains=a
            )
        else:
            clients_list = Client.objects.all()
        return clients_list

>>>>>>> b73d1ac9

class ClientCreateView(CreateView):
    model = Client
    form_class = ClientForm


class ClientUpdateView(UpdateView):
    model = Client
    form_class = ClientForm


class ClientDeleteView(DeleteView):
    model = Client
    success_url = '/clients'


class ClientDetailView(DetailView):
    model = Client


class SubscriptionsListView(ListView):
    model = SubscriptionsType
    template_name = 'crm/subscriptions.html'
    context_object_name = 'subscriptions'
    ordering = ['id']


class SubscriptionCreateView(CreateView):
    model = SubscriptionsType
    fields = '__all__'


class SubscriptionUpdateView(UpdateView):
    model = SubscriptionsType
    fields = ['name', 'price',
              'duration', 'visit_limit']


class SubscriptionDeleteView(DeleteView):
    model = SubscriptionsType
    success_url = '/subscriptions'


class SubscriptionDetailView(DetailView):
    model = SubscriptionsType


<<<<<<< HEAD

=======
>>>>>>> b73d1ac9
def ExtendSubscription(request, pk=None):
    if request.method == 'POST':
        print(request.POST)
        ClientSubscriptions.objects.get(pk=request.POST['object_id']).extend_duration(request.POST['visit_limit'])
        return HttpResponseRedirect(reverse('crm:client-detail', args=[request.POST['client_id']]))
    else:
        subscription = ClientSubscriptions.objects.get(pk=pk)
        form = ExtendClientSubscriptionForm(subscription=subscription)
    return render(request, 'crm/extend_subscription.html', {'form': form})


class ClientSubscriptionCreateView(CreateView):
    form_class = ClientSubscriptionForm
    template_name = "crm/clientsubscriptions_form.html"

    def get_success_url(self):
        return reverse('crm:client-detail', args=[self.kwargs['client_id']])

    def form_valid(self, form):
        form.instance.client_id = self.kwargs['client_id']
        return super(ClientSubscriptionCreateView, self).form_valid(form)


class ClientSubscriptionUpdateView(UpdateView):
    model = ClientSubscriptions
    form_class = ClientSubscriptionForm


class ClientSubscriptionDeleteView(DeleteView):
    model = ClientSubscriptions

    def get_success_url(self):
        return reverse('crm:client-detail', args=[self.object.client.id, ])


class EventClassList(ListView):
    model = EventClass


class EventClassCreate(CreateView):
    model = EventClass
    form_class = EventClassForm


class EventClassUpdate(UpdateView):
    model = EventClass
    form_class = EventClassForm


class EventClassDelete(DeleteView):
    model = EventClass
    success_url = reverse_lazy('crm:eventclass_list')


class AttendanceCreateView(CreateView):
    model = Attendance
    form_class = AttendanceForm

<<<<<<< HEAD
    # def get_context_data(self, **kwargs):
    #     context = super(AttendanceCreateView, self).get_context_data(**kwargs)
    #     context['client_id'] = self.kwargs['client_id']
    #     return context

=======
>>>>>>> b73d1ac9
    def form_valid(self, form):
        form.instance.client_id = self.kwargs['client_id']
        return super(AttendanceCreateView, self).form_valid(form)

    def get_success_url(self):
        return reverse('crm:client-detail', args=[self.kwargs['client_id']])


class AttendanceDelete(DeleteView):
    model = Attendance
    template_name = "crm/common_confirm_delete.html"

    def get_success_url(self):
<<<<<<< HEAD
        return reverse('crm:client-detail', args=[self.object.client_id, ])
=======
        return reverse('crm:client-detail', args=[self.object.client_id, ])


class EventList(ListView):
    # template_name = 'polls/bars.html'
    # context_object_name = 'latest_question_list'
    model = Event


class EventCreateView(CreateView):
    model = Event
    fields = '__all__'

    def get_success_url(self):
        return reverse('crm:event-list')


class EventUpdateView(UpdateView):
    model = Event
    fields = '__all__'

    def get_success_url(self):
        return reverse('crm:event-list')


class EventDeleteView(DeleteView):
    model = Event
    template_name = "crm/common_confirm_delete.html"

    def get_success_url(self):
        return reverse('crm:event-list')


class EventDetailView(DetailView):
    model = Event
    context_object_name = 'event'


class EventAttendanceCreateView(CreateView):
    model = Attendance
    form_class = EventAttendanceForm

    def get_initial(self):
        initial = super(EventAttendanceCreateView, self).get_initial()
        event = get_object_or_404(Event, pk=self.kwargs.get('event_id'))
        initial['event'] = event
        return initial

    def get_success_url(self):
        return reverse('crm:event-detail', args=[self.kwargs['event_id']])


def eventclass_view(request, pk=None):
    """редактирование типа события"""


    # инициализируем служебный массив 7 пустыми элементами
    weekdays = [None] * 7
    if request.method == "POST":
        if pk:
            eventclass = get_object_or_404(EventClass, pk=pk)
        else:
            eventclass = None
        eventclass_form = EventClassForm(request.POST, instance=eventclass)
        eventclass = eventclass_form.save()
        with transaction.atomic():
            # сохраняем или удаляем дни недели, которые уже были у тренировки ранее
            if pk:
                for weekday in eventclass.dayoftheweekclass_set.all():
                    weekdayform = DayOfTheWeekClassForm(request.POST, prefix='weekday'+str(weekday.day), instance=weekday)
                    if weekdayform.is_valid():
                        if weekdayform.cleaned_data['checked']:
                            weekdayform.save()
                        else:
                            weekday.delete()
                    weekdays[weekday.day] = weekdayform

            # Проверяем все остальные дни
            for i in range(7):
                if not weekdays[i]:
                    weekday = DayOfTheWeekClass(day=i)
                    weekdayform = DayOfTheWeekClassForm(request.POST, prefix='weekday' + str(i), instance=weekday)
                    if weekdayform.is_valid():
                        if weekdayform.cleaned_data['checked']:
                            weekdayform.instance.event = eventclass
                            weekdayform.save()
                    weekdays[i] = weekdayform

    else:
        if pk:
            eventclass = get_object_or_404(EventClass, pk=pk)
            # заполняем формы по сохраненным дням
            for weekday in eventclass.dayoftheweekclass_set.all():
                weekdays[weekday.day] = DayOfTheWeekClassForm(instance=weekday,
                                                              prefix='weekday' + str(weekday.day),
                                                              initial={'checked': True})
        else:
            eventclass = None

        eventclass_form = EventClassForm(instance=eventclass)

        # Заполняем форму по всем остальным дням
        for i in range(7):
            if not weekdays[i]:
                weekday = DayOfTheWeekClass()
                weekday.event = eventclass
                weekday.day = i
                weekdays[i] = DayOfTheWeekClassForm(instance=weekday, prefix='weekday'+str(weekday.day))

    return render(request, 'crm/eventclass_form.html', {
                  'eventclass_form':eventclass_form,
                  'weekdays':weekdays})
>>>>>>> b73d1ac9
<|MERGE_RESOLUTION|>--- conflicted
+++ resolved
@@ -6,11 +6,6 @@
 from django.views.generic.edit import CreateView, UpdateView, DeleteView
 from django.urls import reverse, reverse_lazy
 from django import forms
-<<<<<<< HEAD
-from .forms import ClientForm, ClientSubscriptionForm, AttendanceForm, ExtendClientSubscriptionForm
-
-from .models import Client, EventClass, SubscriptionsType, ClientSubscriptions, Attendance
-=======
 from django.db import IntegrityError, transaction
 
 from .forms import (ClientForm,
@@ -30,8 +25,6 @@
                      Event,
                      DayOfTheWeekClass,
                      )
->>>>>>> b73d1ac9
-
 
 def base(request):
     return render(request, 'crm/base.html')
@@ -58,8 +51,6 @@
     template_name = 'crm/clients.html'
     context_object_name = 'clients'
 
-<<<<<<< HEAD
-=======
     def get_queryset(self):
         try:
             a = self.request.GET.get('client' )
@@ -73,7 +64,6 @@
             clients_list = Client.objects.all()
         return clients_list
 
->>>>>>> b73d1ac9
 
 class ClientCreateView(CreateView):
     model = Client
@@ -121,10 +111,6 @@
     model = SubscriptionsType
 
 
-<<<<<<< HEAD
-
-=======
->>>>>>> b73d1ac9
 def ExtendSubscription(request, pk=None):
     if request.method == 'POST':
         print(request.POST)
@@ -183,14 +169,6 @@
     model = Attendance
     form_class = AttendanceForm
 
-<<<<<<< HEAD
-    # def get_context_data(self, **kwargs):
-    #     context = super(AttendanceCreateView, self).get_context_data(**kwargs)
-    #     context['client_id'] = self.kwargs['client_id']
-    #     return context
-
-=======
->>>>>>> b73d1ac9
     def form_valid(self, form):
         form.instance.client_id = self.kwargs['client_id']
         return super(AttendanceCreateView, self).form_valid(form)
@@ -204,9 +182,6 @@
     template_name = "crm/common_confirm_delete.html"
 
     def get_success_url(self):
-<<<<<<< HEAD
-        return reverse('crm:client-detail', args=[self.object.client_id, ])
-=======
         return reverse('crm:client-detail', args=[self.object.client_id, ])
 
 
@@ -318,5 +293,4 @@
 
     return render(request, 'crm/eventclass_form.html', {
                   'eventclass_form':eventclass_form,
-                  'weekdays':weekdays})
->>>>>>> b73d1ac9
+                  'weekdays':weekdays})