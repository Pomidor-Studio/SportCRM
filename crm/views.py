from bootstrap_datepicker_plus import DatePickerInput
from django.http import HttpResponseRedirect
from django.shortcuts import render, get_object_or_404
from django.views import View
from django.views.generic import ListView, DetailView
from django.views.generic.edit import CreateView, UpdateView, DeleteView
from django.urls import reverse, reverse_lazy
from django import forms
from django.db import IntegrityError, transaction

from .forms import (ClientForm,
                    ClientSubscriptionForm,
                    AttendanceForm,
                    ExtendClientSubscriptionForm,
                    EventClassForm,
                    EventAttendanceForm,
                    DayOfTheWeekClassForm
                    )

from .models import (Client,
                     EventClass,
                     SubscriptionsType,
                     ClientSubscriptions,
                     Attendance,
                     Event,
                     DayOfTheWeekClass,
                     )


def base(request):
    return render(request, 'crm/base.html')


def clientsv(request):
    context = {
        'clients': Client.objects.all(),
        'subscriptions': SubscriptionsType.objects.all(),
        'client_subscriptions': ClientSubscriptions.objects.all()
    }
    return render(request, 'crm/clients.html', context)


def subscriptionsv(request):
    context = {
        'subscriptions': Client.objects.all()
    }
    return render(request, 'crm/subscriptions.html', context)


class ClientsListView(ListView):
    model = Client
    template_name = 'crm/clients.html'
    context_object_name = 'clients'

    def get_queryset(self):
<<<<<<< HEAD
        name_query = self.request.GET.get('client')
        if name_query:
            clients_list = Client.objects.filter(name__icontains=name_query)
=======
        try:
            a = self.request.GET.get('client' )
        except KeyError:
            a = None
        if a:
            clients_list = Client.objects.filter(
                name__icontains=a
            )
>>>>>>> b73d1ac9
        else:
            clients_list = Client.objects.all()
        return clients_list


class ClientCreateView(CreateView):
    model = Client
    form_class = ClientForm


class ClientUpdateView(UpdateView):
    model = Client
    form_class = ClientForm


class ClientDeleteView(DeleteView):
    model = Client
    success_url = '/clients'


class ClientDetailView(DetailView):
    model = Client


class SubscriptionsListView(ListView):
    model = SubscriptionsType
    template_name = 'crm/subscriptions.html'
    context_object_name = 'subscriptions'
    ordering = ['id']


class SubscriptionCreateView(CreateView):
    model = SubscriptionsType
    fields = '__all__'


class SubscriptionUpdateView(UpdateView):
    model = SubscriptionsType
    fields = ['name', 'price',
              'duration', 'visit_limit']


class SubscriptionDeleteView(DeleteView):
    model = SubscriptionsType
    success_url = '/subscriptions'


class SubscriptionDetailView(DetailView):
    model = SubscriptionsType


def ExtendSubscription(request, pk=None):
    if request.method == 'POST':
        print(request.POST)
        ClientSubscriptions.objects.get(pk=request.POST['object_id']).extend_duration(request.POST['visit_limit'])
        return HttpResponseRedirect(reverse('crm:client-detail', args=[request.POST['client_id']]))
    else:
        subscription = ClientSubscriptions.objects.get(pk=pk)
        form = ExtendClientSubscriptionForm(subscription=subscription)
    return render(request, 'crm/extend_subscription.html', {'form': form})


class ClientSubscriptionCreateView(CreateView):
    form_class = ClientSubscriptionForm
    template_name = "crm/clientsubscriptions_form.html"

    def get_success_url(self):
        return reverse('crm:client-detail', args=[self.kwargs['client_id']])

    def form_valid(self, form):
        form.instance.client_id = self.kwargs['client_id']
        return super(ClientSubscriptionCreateView, self).form_valid(form)


class ClientSubscriptionUpdateView(UpdateView):
    model = ClientSubscriptions
    form_class = ClientSubscriptionForm


class ClientSubscriptionDeleteView(DeleteView):
    model = ClientSubscriptions

    def get_success_url(self):
        return reverse('crm:client-detail', args=[self.object.client.id, ])


class EventClassList(ListView):
    model = EventClass


class EventClassCreate(CreateView):
    model = EventClass
    form_class = EventClassForm


class EventClassUpdate(UpdateView):
    model = EventClass
    form_class = EventClassForm


class EventClassDelete(DeleteView):
    model = EventClass
    success_url = reverse_lazy('crm:eventclass_list')


class AttendanceCreateView(CreateView):
    model = Attendance
    form_class = AttendanceForm

    def form_valid(self, form):
        form.instance.client_id = self.kwargs['client_id']
        return super(AttendanceCreateView, self).form_valid(form)

    def get_success_url(self):
        return reverse('crm:client-detail', args=[self.kwargs['client_id']])


class AttendanceDelete(DeleteView):
    model = Attendance
    template_name = "crm/common_confirm_delete.html"

    def get_success_url(self):
        return reverse('crm:client-detail', args=[self.object.client_id, ])


class EventList(ListView):
    # template_name = 'polls/bars.html'
    # context_object_name = 'latest_question_list'
    model = Event


class EventCreateView(CreateView):
    model = Event
    fields = '__all__'

    def get_success_url(self):
        return reverse('crm:event-list')


class EventUpdateView(UpdateView):
    model = Event
    fields = '__all__'

    def get_success_url(self):
        return reverse('crm:event-list')


class EventDeleteView(DeleteView):
    model = Event
    template_name = "crm/common_confirm_delete.html"

    def get_success_url(self):
        return reverse('crm:event-list')


class EventDetailView(DetailView):
    model = Event
    context_object_name = 'event'


class EventAttendanceCreateView(CreateView):
    model = Attendance
    form_class = EventAttendanceForm

    def get_initial(self):
        initial = super(EventAttendanceCreateView, self).get_initial()
        event = get_object_or_404(Event, pk=self.kwargs.get('event_id'))
        initial['event'] = event
        return initial

    def get_success_url(self):
        return reverse('crm:event-detail', args=[self.kwargs['event_id']])


def eventclass_view(request, pk=None):
    """редактирование типа события"""


    # инициализируем служебный массив 7 пустыми элементами
    weekdays = [None] * 7
    if request.method == "POST":
        if pk:
            eventclass = get_object_or_404(EventClass, pk=pk)
        else:
            eventclass = None
        eventclass_form = EventClassForm(request.POST, instance=eventclass)
        eventclass = eventclass_form.save()
        with transaction.atomic():
            # сохраняем или удаляем дни недели, которые уже были у тренировки ранее
            if pk:
                for weekday in eventclass.dayoftheweekclass_set.all():
                    weekdayform = DayOfTheWeekClassForm(request.POST, prefix='weekday'+str(weekday.day), instance=weekday)
                    if weekdayform.is_valid():
                        if weekdayform.cleaned_data['checked']:
                            weekdayform.save()
                        else:
                            weekday.delete()
                    weekdays[weekday.day] = weekdayform

            # Проверяем все остальные дни
            for i in range(7):
                if not weekdays[i]:
                    weekday = DayOfTheWeekClass(day=i)
                    weekdayform = DayOfTheWeekClassForm(request.POST, prefix='weekday' + str(i), instance=weekday)
                    if weekdayform.is_valid():
                        if weekdayform.cleaned_data['checked']:
                            weekdayform.instance.event = eventclass
                            weekdayform.save()
                    weekdays[i] = weekdayform

    else:
        if pk:
            eventclass = get_object_or_404(EventClass, pk=pk)
            # заполняем формы по сохраненным дням
            for weekday in eventclass.dayoftheweekclass_set.all():
                weekdays[weekday.day] = DayOfTheWeekClassForm(instance=weekday,
                                                              prefix='weekday' + str(weekday.day),
                                                              initial={'checked': True})
        else:
            eventclass = None

        eventclass_form = EventClassForm(instance=eventclass)

        # Заполняем форму по всем остальным дням
        for i in range(7):
            if not weekdays[i]:
                weekday = DayOfTheWeekClass()
                weekday.event = eventclass
                weekday.day = i
                weekdays[i] = DayOfTheWeekClassForm(instance=weekday, prefix='weekday'+str(weekday.day))

    return render(request, 'crm/eventclass_form.html', {
                  'eventclass_form':eventclass_form,
                  'weekdays':weekdays})<|MERGE_RESOLUTION|>--- conflicted
+++ resolved
@@ -53,20 +53,9 @@
     context_object_name = 'clients'
 
     def get_queryset(self):
-<<<<<<< HEAD
         name_query = self.request.GET.get('client')
         if name_query:
             clients_list = Client.objects.filter(name__icontains=name_query)
-=======
-        try:
-            a = self.request.GET.get('client' )
-        except KeyError:
-            a = None
-        if a:
-            clients_list = Client.objects.filter(
-                name__icontains=a
-            )
->>>>>>> b73d1ac9
         else:
             clients_list = Client.objects.all()
         return clients_list
@@ -236,6 +225,10 @@
         event = get_object_or_404(Event, pk=self.kwargs.get('event_id'))
         initial['event'] = event
         return initial
+
+    # def form_valid(self, form):
+    #     form.instance.event_id = self.kwargs['event_id']
+    #     return super(EventAttendanceCreateView, self).form_valid(form)
 
     def get_success_url(self):
         return reverse('crm:event-detail', args=[self.kwargs['event_id']])
