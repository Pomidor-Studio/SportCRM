from datetime import date

from bot.api.messages.base import Message, TemplateItem, RecipientTypes
from crm.models import Event, Client


class EventMessage(Message, abstract=True):
    template_args = {
        'DATE': TemplateItem(
            text='Дата тренировки, в формате ДД.ММ.ГГГГ',
            example=date(2019, 2, 12)
        ),
        'NAME': TemplateItem(text='Название тренировки', example='Волейбол'),
        'COACH': TemplateItem(
            text='Тренер',
            example='Крылов Михаил Дмитриевич'
        ),
        'CLIENTS_COUNT': TemplateItem(
            text='Количество посетивших тренировку',
            example=50
        )
    }

    def __init__(self, recipient, personalized=False, *, event: Event):
        self.event = event

        super().__init__(recipient, personalized)

    def get_template_context(self):
        context = super().get_template_context()
        context.update({
            'DATE': self.event.date,
            'NAME': self.event.event_class,
            'COACH': self.event.event_class.coach.user.get_full_name(),
            'CLIENTS_COUNT': self.event.get_present_clients_count()
        })
        return context


class CancelledEvent(EventMessage):
    detailed_description = 'Уведомление ученику при отмене тренировки'
    default_template = (
        'Была отменена тренировка на {{DATE|date:"d.m.Y"}} по {{NAME}}'
    )
    recipient = RecipientTypes.client


class ClosedEvent(EventMessage):
    template_args = {
        'DATE': TemplateItem(
            text='Дата тренировки, в формате ДД.ММ.ГГГГ',
            example=date(2019, 2, 12)
        ),
        'NAME': TemplateItem(text='Название тренировки', example='Волейбол'),
        'COACH': TemplateItem(
            text='Тренер',
            example='Крылов Михаил Дмитриевич'
        ),
        'CLIENTS_COUNT': TemplateItem(
            text='Количество посетивших тренировку',
            example=50
        ),
        'CLIENTS_COUNT_ONE_TIME_SUB': TemplateItem(
            text='Количество посетивших тренировку по одноразовому абонименту',
            example=3
        ),
        'PROFIT': TemplateItem(
            text='Сумма проданных на тренировке абониментов',
            example=1099
        ),
        'SALES_COUNT': TemplateItem(
            text='Количество проданных на тренировке абониментов',
            example=5
        ),
    }
<<<<<<< HEAD
    recipient = RecipientTypes.manager
=======

>>>>>>> 919d3b06
    detailed_description = 'Уведомление менеджеру при закрытии тренировки'
    default_template = (
        'Была закрыта тренировка на {{DATE|date:"d.m.Y"}} по {{NAME}}\n'
        'Тренером: {{COACH}}\n'
        'Количество посетивших: {{CLIENTS_COUNT}}\n'
        'По одноразовому абонименту: {{CLIENTS_COUNT_ONE_TIME_SUB}}\n'
        'Количество проданных абониментов: {{SALES_COUNT}}\n'
        'Сумма проданных абониментов: {{PROFIT}}'
    )

    def get_template_context(self):
        context = super().get_template_context()
        context.update({
            'CLIENTS_COUNT': self.event.get_present_clients_count(),
            'CLIENTS_COUNT_ONE_TIME_SUB': self.event.get_clients_count_one_time_sub(),
            'PROFIT': self.event.get_profit(),
            'SALES_COUNT': self.event.get_subs_sales(),
        })
        return context


class OpenedEvent(EventMessage):
    detailed_description = 'Уведомление менеджеру при открытии тренировки'
    recipient = RecipientTypes.manager
    default_template = (
        'Была открыта тренировка на {{DATE|date:"d.m.Y"}} по {{NAME}}\n'
        'Тренером: {{COACH}}'
    )


class ManagerEventMessage(EventMessage, abstract=True):
    recipient = RecipientTypes.manager
    template_args = {
        **EventMessage.template_args,
        'CLIENT': TemplateItem(
            text='Клиент который записался на тренировку',
            example='Иванов Иван'
        )
    }

    def __init__(
        self, recipient, personalized=False, *, event: Event, client: Client
    ):
        self.client = client

        super().__init__(recipient, personalized, event=event)

    def get_template_context(self):
        context = super().get_template_context()
        context.update({
            'CLIENT': self.client.name
        })
        return context


class SignupClient(ManagerEventMessage):
    detailed_description = 'Уведомление менеджеру о записи на тренировку'
    default_template = (
        '{{CLIENT}} записался на {{NAME}} - {{DATE|date:"d.m.Y"}}'
    )


class UnsignupClient(ManagerEventMessage):
    detailed_description = (
        'Уведомление менеджеру об отмене записи на тренировку'
    )
    default_template = (
        '{{CLIENT}} отмнил запись на {{NAME}} - {{DATE|date:"d.m.Y"}}'
    )<|MERGE_RESOLUTION|>--- conflicted
+++ resolved
@@ -73,12 +73,8 @@
             example=5
         ),
     }
-<<<<<<< HEAD
     recipient = RecipientTypes.manager
-=======
 
->>>>>>> 919d3b06
-    detailed_description = 'Уведомление менеджеру при закрытии тренировки'
     default_template = (
         'Была закрыта тренировка на {{DATE|date:"d.m.Y"}} по {{NAME}}\n'
         'Тренером: {{COACH}}\n'
