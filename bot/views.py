--- conflicted
+++ resolved
@@ -30,19 +30,12 @@
         data = json.loads(request.body)# take POST request from auto-generated variable <request.body> in json format
 
         if (data['type'] == 'confirmation'):#if VK server request confirmation
-<<<<<<< HEAD
             confirmation_token = Company.objects.get(vk_group_id=data['group_id']).vk_confirmation_token
             return HttpResponse(confirmation_token, content_type="text/plain", status=200)
 
         if (data['type'] == 'message_new'):# if VK server send a message
             token = Company.objects.get(vk_group_id=data['group_id']).vk_access_token
-=======
-            confirmation_token = Company.objects.get(vk_group_id=data['group_id']).confirmation_token
-            return HttpResponse(confirmation_token, content_type="text/plain", status=200)
 
-        if (data['type'] == 'message_new'):# if VK server send a message
-            token = Company.objects.get(vk_group_id=data['group_id']).access_token
->>>>>>> 17748524
             create_answer(data['object'], token)
 
     return HttpResponse('ok', content_type="text/plain", status=200)